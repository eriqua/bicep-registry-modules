name: "Get parameter files"
description: "Retrieve the parameter file paths of a given module"

inputs:
  modulePath:
    description: "The path to the module's folder"
    required: true
  psRuleFilterRegex:
    description: "The regex used to filter PSRule compliant files"
    required: true
    default: "(defaults|waf-aligned)"

outputs:
  moduleTestFilePaths:
    description: "The module test files to use for template evaluation"
    value: ${{ steps.get-module-test-file-paths.outputs.moduleTestFilePaths }}
  psRuleModuleTestFilePaths:
    description: "The module test files to use for PSRule evaluation"
    value: ${{ steps.get-module-test-file-paths.outputs.psRuleModuleTestFilePaths }}

runs:
  using: "composite"
  steps:
    - name: "Get module test file paths"
      id: get-module-test-file-paths
      shell: pwsh
      run: |
        # Grouping task logs
        Write-Output '::group::Get all test files'

        # Get the list of parameter file paths
        $moduleFolderPath = Join-Path $env:GITHUB_WORKSPACE '${{ inputs.modulePath }}'

        $testFilePaths = (Get-ChildItem -Path $moduleFolderPath -Recurse -Filter 'main.test.bicep').FullName | Sort-Object
        $testFilePaths = $testFilePaths | ForEach-Object {
          $_.Replace($moduleFolderPath, '').Trim('\').Trim('/')
        }

        Write-Verbose 'Found all module test files' -Verbose
        $testFilePaths | ForEach-Object { Write-Verbose "- [$_]" -Verbose }

        # Output values to be accessed by next jobs
        $deployCompressedOutput = $testFilePaths | ForEach-Object {
          @{
            path = $_
            name = Split-Path (Split-Path $_) -Leaf
          }
        } | ConvertTo-Json -Compress

        # Output values to be accessed by next jobs
        if($deployCompressedOutput -notmatch "\[.*\]") {
          $deployCompressedOutput = "[$deployCompressedOutput]"
        }
<<<<<<< HEAD
        Write-Verbose "Publishing output: $compressedOutput" -Verbose
        Write-Output ('{0}={1}' -f 'moduleTestFilePaths', $compressedOutput) >> $env:GITHUB_OUTPUT
=======
        Write-Verbose "Publishing output: $deployCompressedOutput" -Verbose
        Write-Output ('{0}={1}' -f 'moduleTestFilePaths', $deployCompressedOutput) >> $env:GITHUB_OUTPUT
>>>>>>> 5d67f091

        Write-Output '::endgroup::'

        Write-Output '::group::Get PSRule test files'
        $psRuleTestFilePaths = $testFilePaths | Where-Object { $_ -match '${{ inputs.psRuleFilterRegex }}' }

        Write-Verbose 'Found PSRule module test files' -Verbose
        $psRuleTestFilePaths | ForEach-Object { Write-Verbose "- [$_]" -Verbose }

        # Output values to be accessed by next jobs
<<<<<<< HEAD
        $psRuleCompressedOutput = $psRuleTestFilePaths | ConvertTo-Json -Compress
=======
        $psRuleCompressedOutput = $psRuleTestFilePaths | ForEach-Object {
          @{
            path = $_
            name = Split-Path (Split-Path $_) -Leaf
          }
        } | ConvertTo-Json -Compress

>>>>>>> 5d67f091
        if($psRuleCompressedOutput -notmatch "\[.*\]") {
          $psRuleCompressedOutput = "[$psRuleCompressedOutput]"
        }
        Write-Verbose "Publishing output: $psRuleCompressedOutput" -Verbose
        Write-Output ('{0}={1}' -f 'psRuleModuleTestFilePaths', $psRuleCompressedOutput) >> $env:GITHUB_OUTPUT

        Write-Output '::endgroup::'<|MERGE_RESOLUTION|>--- conflicted
+++ resolved
@@ -51,13 +51,8 @@
         if($deployCompressedOutput -notmatch "\[.*\]") {
           $deployCompressedOutput = "[$deployCompressedOutput]"
         }
-<<<<<<< HEAD
-        Write-Verbose "Publishing output: $compressedOutput" -Verbose
-        Write-Output ('{0}={1}' -f 'moduleTestFilePaths', $compressedOutput) >> $env:GITHUB_OUTPUT
-=======
         Write-Verbose "Publishing output: $deployCompressedOutput" -Verbose
         Write-Output ('{0}={1}' -f 'moduleTestFilePaths', $deployCompressedOutput) >> $env:GITHUB_OUTPUT
->>>>>>> 5d67f091
 
         Write-Output '::endgroup::'
 
@@ -68,9 +63,6 @@
         $psRuleTestFilePaths | ForEach-Object { Write-Verbose "- [$_]" -Verbose }
 
         # Output values to be accessed by next jobs
-<<<<<<< HEAD
-        $psRuleCompressedOutput = $psRuleTestFilePaths | ConvertTo-Json -Compress
-=======
         $psRuleCompressedOutput = $psRuleTestFilePaths | ForEach-Object {
           @{
             path = $_
@@ -78,7 +70,6 @@
           }
         } | ConvertTo-Json -Compress
 
->>>>>>> 5d67f091
         if($psRuleCompressedOutput -notmatch "\[.*\]") {
           $psRuleCompressedOutput = "[$psRuleCompressedOutput]"
         }
