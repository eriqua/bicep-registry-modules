name: AVM - Module Issue ➕🐛🔒
description: Want to request a new Module feature or report a bug? Let us know!
title: "[AVM Module Issue]: "
labels: ["Type: AVM :a: :v: :m:", "Needs: Triage :mag:"]
projects: ["Azure/566"]
body:
  - type: markdown
    attributes:
      value: |
        Thank you for submitting this AVM Module Issue! To help us triage your issue, please provide the below details.

        > **NOTE**: If you'd like to propose a new AVM module, please file an [AVM Module Proposal](https://aka.ms/AVM/ModuleProposal).
  - type: checkboxes
    id: existing-checks
    attributes:
      label: Check for previous/existing GitHub issues
      description: By submitting this issue, you confirm that you have [searched for previous/existing GitHub issues](https://aka.ms/BRM/TypeAVM) to avoid creating a duplicate.
      options:
        - label: I have checked for previous/existing GitHub issues
          required: true
  - type: dropdown
    id: issue-type
    attributes:
      label: Issue Type?
      description: How would you best describe this issue? Is this a...
      options:
        - ""
        - "Feature Request"
        - "Bug"
        - "Security Bug"
        - "I'm not sure"
    validations:
      required: true
  - type: dropdown
    id: module-name-dropdown
    attributes:
      label: Module Name
      description: Which existing AVM module is this issue related to?
      options:
        - ""
        - "avm/ptn/authorization/policy-assignment"
        - "avm/ptn/authorization/role-assignment"
        # - "avm/ptn/avd-lza/insights"
        # - "avm/ptn/avd-lza/management-plane"
        # - "avm/ptn/avd-lza/networking"
        # - "avm/ptn/avd-lza/session-hosts"
<<<<<<< HEAD
        - "avm/ptn/batch/batch-account-ptn"
        # - "avm/ptn/security/security-center"
=======
        - "avm/ptn/policy-insights/remediation"
        - "avm/ptn/security/security-center"
>>>>>>> a302384a
        - "avm/res/aad/domain-service"
        - "avm/res/analysis-services/server"
        - "avm/res/api-management/service"
        - "avm/res/app-configuration/configuration-store"
        - "avm/res/app/container-app"
        - "avm/res/app/job"
        - "avm/res/app/managed-environment"
        - "avm/res/automation/automation-account"
        - "avm/res/batch/batch-account"
        - "avm/res/cache/redis"
        - "avm/res/cdn/profile"
        - "avm/res/cognitive-services/account"
        - "avm/res/compute/availability-set"
        - "avm/res/compute/disk"
        - "avm/res/compute/disk-encryption-set"
        - "avm/res/compute/gallery"
        - "avm/res/compute/image"
        - "avm/res/compute/proximity-placement-group"
        - "avm/res/compute/ssh-public-key"
        - "avm/res/compute/virtual-machine"
        - "avm/res/compute/virtual-machine-scale-set"
        - "avm/res/consumption/budget"
        - "avm/res/container-instance/container-group"
        - "avm/res/container-registry/registry"
        - "avm/res/container-service/managed-cluster"
        - "avm/res/data-factory/factory"
        - "avm/res/data-protection/backup-vault"
        - "avm/res/databricks/access-connector"
        - "avm/res/databricks/workspace"
        - "avm/res/db-for-my-sql/flexible-server"
        - "avm/res/db-for-postgre-sql/flexible-server"
        - "avm/res/desktop-virtualization/application-group"
        - "avm/res/desktop-virtualization/host-pool"
        - "avm/res/desktop-virtualization/scaling-plan"
        - "avm/res/desktop-virtualization/workspace"
        # - "avm/res/dev-center/devcenter"
        - "avm/res/dev-test-lab/lab"
        - "avm/res/digital-twins/digital-twins-instance"
        - "avm/res/document-db/database-account"
        - "avm/res/event-grid/domain"
        - "avm/res/event-grid/namespace"
        - "avm/res/event-grid/system-topic"
        - "avm/res/event-grid/topic"
        - "avm/res/event-hub/namespace"
        - "avm/res/health-bot/health-bot"
        - "avm/res/healthcare-apis/workspace"
        - "avm/res/insights/action-group"
        - "avm/res/insights/activity-log-alert"
        - "avm/res/insights/component"
        - "avm/res/insights/data-collection-endpoint"
        - "avm/res/insights/data-collection-rule"
        - "avm/res/insights/diagnostic-setting"
        - "avm/res/insights/metric-alert"
        - "avm/res/insights/private-link-scope"
        - "avm/res/insights/scheduled-query-rule"
        - "avm/res/insights/webtest"
        - "avm/res/key-vault/vault"
        - "avm/res/kubernetes-configuration/extension"
        - "avm/res/kubernetes-configuration/flux-configuration"
        - "avm/res/load-test-service/load-test"
        - "avm/res/logic/workflow"
        - "avm/res/machine-learning-services/workspace"
        - "avm/res/maintenance/maintenance-configuration"
        - "avm/res/managed-identity/user-assigned-identity"
        - "avm/res/managed-services/registration-definition"
        - "avm/res/management/management-group"
        - "avm/res/net-app/net-app-account"
        - "avm/res/network/application-gateway"
        - "avm/res/network/application-gateway-web-application-firewall-policy"
        - "avm/res/network/application-security-group"
        - "avm/res/network/azure-firewall"
        - "avm/res/network/bastion-host"
        - "avm/res/network/connection"
        - "avm/res/network/ddos-protection-plan"
        - "avm/res/network/dns-forwarding-ruleset"
        - "avm/res/network/dns-resolver"
        - "avm/res/network/dns-zone"
        - "avm/res/network/express-route-circuit"
        - "avm/res/network/express-route-gateway"
        - "avm/res/network/firewall-policy"
        - "avm/res/network/front-door"
        - "avm/res/network/front-door-web-application-firewall-policy"
        - "avm/res/network/ip-group"
        - "avm/res/network/load-balancer"
        - "avm/res/network/local-network-gateway"
        - "avm/res/network/nat-gateway"
        - "avm/res/network/network-interface"
        - "avm/res/network/network-manager"
        - "avm/res/network/network-security-group"
        - "avm/res/network/network-watcher"
        - "avm/res/network/private-dns-zone"
        - "avm/res/network/private-endpoint"
        - "avm/res/network/private-link-service"
        - "avm/res/network/public-ip-address"
        - "avm/res/network/public-ip-prefix"
        - "avm/res/network/route-table"
        - "avm/res/network/service-endpoint-policy"
        - "avm/res/network/trafficmanagerprofile"
        - "avm/res/network/virtual-hub"
        - "avm/res/network/virtual-network"
        - "avm/res/network/virtual-network-gateway"
        - "avm/res/network/virtual-wan"
        - "avm/res/network/vpn-gateway"
        - "avm/res/network/vpn-site"
        - "avm/res/operational-insights/workspace"
        - "avm/res/operations-management/solution"
        # - "avm/res/policy-insights/remediation"
        - "avm/res/power-bi-dedicated/capacity"
        - "avm/res/purview/account"
        - "avm/res/recovery-services/vault"
        - "avm/res/relay/namespace"
        - "avm/res/resource-graph/query"
        - "avm/res/resources/deployment-script"
        - "avm/res/resources/resource-group"
        # - "avm/res/resources/tags"
        - "avm/res/search/search-service"
        - "avm/res/service-bus/namespace"
        - "avm/res/service-fabric/cluster"
        - "avm/res/signal-r-service/signal-r"
        - "avm/res/signal-r-service/web-pub-sub"
        - "avm/res/sql/instance-pool"
        - "avm/res/sql/managed-instance"
        - "avm/res/sql/server"
        - "avm/res/storage/storage-account"
        - "avm/res/synapse/private-link-hub"
        - "avm/res/synapse/workspace"
        - "avm/res/virtual-machine-images/image-template"
        - "avm/res/web/connection"
        - "avm/res/web/hosting-environment"
        - "avm/res/web/serverfarm"
        - "avm/res/web/site"
        - "avm/res/web/static-site"
    validations:
      required: true
  - type: input
    id: module-version
    attributes:
      label: (Optional) Module Version
      description: Please provide which version(s) of the module does this issue apply to.
    validations:
      required: false
  - type: textarea
    id: question-feedback-text
    attributes:
      label: Description
      description: Please describe the issue!
    validations:
      required: true
  - type: input
    id: correlation-id
    attributes:
      label: (Optional) Correlation Id
      description: Please provide a correlation id if available and appropriate.
    validations:
      required: false<|MERGE_RESOLUTION|>--- conflicted
+++ resolved
@@ -44,13 +44,8 @@
         # - "avm/ptn/avd-lza/management-plane"
         # - "avm/ptn/avd-lza/networking"
         # - "avm/ptn/avd-lza/session-hosts"
-<<<<<<< HEAD
-        - "avm/ptn/batch/batch-account-ptn"
-        # - "avm/ptn/security/security-center"
-=======
         - "avm/ptn/policy-insights/remediation"
         - "avm/ptn/security/security-center"
->>>>>>> a302384a
         - "avm/res/aad/domain-service"
         - "avm/res/analysis-services/server"
         - "avm/res/api-management/service"
