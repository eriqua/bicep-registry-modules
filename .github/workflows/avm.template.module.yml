name: "avm.template.module"

on:
  workflow_call:
    inputs:
      workflowInput:
        type: string
        description: "Input from the workflow caller in JSON format"
        required: true
      moduleTestFilePaths:
        type: string
        description: "List of relative path to the module test files in JSON format"
        required: true
      psRuleModuleTestFilePaths:
        type: string
        description: "List of relative path to the PSRule module test files in JSON format"
        required: true
      modulePath:
        type: string
        description: "Relative path to the module folder"
        required: true

permissions:
  id-token: write # For OIDC
  contents: write # For release tags

env:
  ARM_SUBSCRIPTION_ID: "${{ secrets.ARM_SUBSCRIPTION_ID }}"
  ARM_MGMTGROUP_ID: "${{ secrets.ARM_MGMTGROUP_ID }}"
  ARM_TENANT_ID: "${{ secrets.ARM_TENANT_ID }}"
  TOKEN_NAMEPREFIX: "${{ secrets.TOKEN_NAMEPREFIX }}"

jobs:
  #########################
  #   Static validation   #
  #########################
  job_module_static_validation: # Note: Please don't change this job name. It is used by the setEnvironment action to define which PS modules to install on runners.
    name: "Static validation"
    runs-on: ubuntu-20.04
    if: (fromJson(inputs.workflowInput)).staticValidation == 'true'
    steps:
      - name: "Checkout"
        uses: actions/checkout@v4
        with:
          fetch-depth: 0
      - name: Set environment
        uses: ./.github/actions/templates/avm-setEnvironment
      - name: "Run tests"
        uses: ./.github/actions/templates/avm-validateModulePester
        with:
          modulePath: "${{ inputs.modulePath }}"

  #########################
  #   PSRule validation   #
  #########################
  job_psrule_test: # Note: Please don't change this job name. It is used by the setEnvironment action to define which PS modules to install on runners.
<<<<<<< HEAD
    name: "PSRule"
=======
    name: "PSRule [${{ matrix.testCases.name }}]"
>>>>>>> 5d67f091
    runs-on: ubuntu-20.04
    if: (fromJson(inputs.workflowInput)).staticValidation == 'true'
    strategy:
      fail-fast: false
      matrix:
<<<<<<< HEAD
        psRuleModuleTestFilePaths: ${{ fromJson(inputs.psRuleModuleTestFilePaths) }}
=======
        testCases: ${{ fromJson(inputs.psRuleModuleTestFilePaths) }}
>>>>>>> 5d67f091
    steps:
      - name: Checkout
        uses: actions/checkout@v4
      - name: Set environment
        uses: ./.github/actions/templates/avm-setEnvironment
      - name: "Run PSRule validation with [${{ matrix.testCases.path }}]"
        uses: ./.github/actions/templates/avm-validateModulePSRule
        with:
<<<<<<< HEAD
          templateFilePath: "${{ inputs.modulePath }}/${{ matrix.psRuleModuleTestFilePaths }}"
=======
          templateFilePath: "${{ inputs.modulePath }}/${{ matrix.testCases.path }}"
>>>>>>> 5d67f091
          subscriptionId: "${{ secrets.ARM_SUBSCRIPTION_ID }}"
          managementGroupId: "${{ secrets.ARM_MGMTGROUP_ID }}"
          psrulePath: "avm/utilities/pipelines/staticValidation/psrule" #'${{ github.workspace }}/avm'

  #############################
  #   Deployment validation   #
  #############################
  job_module_deploy_validation: # Note: Please don't change this job name. It is used by the setEnvironment action to define which PS modules to install on runners.
<<<<<<< HEAD
    name: "Deploy"
=======
    name: "Deploy [${{ matrix.testCases.name}}]"
>>>>>>> 5d67f091
    runs-on: ubuntu-20.04
    if: |
      !cancelled() &&
      (fromJson(inputs.workflowInput)).deploymentValidation == 'true' && needs.job_module_static_validation.result != 'failure'
    needs:
      - job_module_static_validation
      # - job_psrule_test # Ignoring dependency whilst PSRule gets bedded in, in this project
    strategy:
      fail-fast: false
      matrix:
        testCases: ${{ fromJson(inputs.moduleTestFilePaths) }}
    steps:
      - name: "Checkout"
        uses: actions/checkout@v4
        with:
          fetch-depth: 0
      - name: Set environment
        uses: ./.github/actions/templates/avm-setEnvironment
        with:
          removeDeployment: "${{ fromJson(inputs.workflowInput).removeDeployment }}"
      - name: "Run deployment validation with test file [${{ matrix.testCases.path }}]"
        uses: ./.github/actions/templates/avm-validateModuleDeployment
        with:
          templateFilePath: "${{ inputs.modulePath }}/${{ matrix.testCases.path }}"
          location: "WestEurope"
          subscriptionId: "${{ secrets.ARM_SUBSCRIPTION_ID }}"
          managementGroupId: "${{ secrets.ARM_MGMTGROUP_ID }}"
          removeDeployment: "${{ fromJson(inputs.workflowInput).removeDeployment }}"
        env:
          AZURE_CREDENTIALS: ${{ secrets.AZURE_CREDENTIALS }}

  ##################
  #   Publishing   #
  ##################
  job_publish_module: # Note: Please don't change this job name. It is used by the setEnvironment action to define which PS modules to install on runners.
    name: "Publishing"
    runs-on: ubuntu-20.04
    if: github.ref == 'refs/heads/main' && success()
    needs:
      - job_module_deploy_validation
    steps:
      - name: "Checkout"
        uses: actions/checkout@v4
        with:
          fetch-depth: 0
      - name: Set environment
        uses: ./.github/actions/templates/avm-setEnvironment
      - name: "Publishing"
        uses: ./.github/actions/templates/avm-publishModule
        with:
          templateFilePath: "${{ inputs.modulePath }}/main.bicep"
        env:
          PUBLISH_REGISTRY_SERVER: "${{ secrets.PUBLISH_REGISTRY_SERVER }}"
          PUBLISH_CLIENT_ID: "${{ secrets.PUBLISH_CLIENT_ID }}"
          PUBLISH_TENANT_ID: "${{ secrets.PUBLISH_TENANT_ID }}"
          PUBLISH_SUBSCRIPTION_ID: "${{ secrets.PUBLISH_SUBSCRIPTION_ID }}"<|MERGE_RESOLUTION|>--- conflicted
+++ resolved
@@ -54,21 +54,13 @@
   #   PSRule validation   #
   #########################
   job_psrule_test: # Note: Please don't change this job name. It is used by the setEnvironment action to define which PS modules to install on runners.
-<<<<<<< HEAD
-    name: "PSRule"
-=======
     name: "PSRule [${{ matrix.testCases.name }}]"
->>>>>>> 5d67f091
     runs-on: ubuntu-20.04
     if: (fromJson(inputs.workflowInput)).staticValidation == 'true'
     strategy:
       fail-fast: false
       matrix:
-<<<<<<< HEAD
-        psRuleModuleTestFilePaths: ${{ fromJson(inputs.psRuleModuleTestFilePaths) }}
-=======
         testCases: ${{ fromJson(inputs.psRuleModuleTestFilePaths) }}
->>>>>>> 5d67f091
     steps:
       - name: Checkout
         uses: actions/checkout@v4
@@ -77,11 +69,7 @@
       - name: "Run PSRule validation with [${{ matrix.testCases.path }}]"
         uses: ./.github/actions/templates/avm-validateModulePSRule
         with:
-<<<<<<< HEAD
-          templateFilePath: "${{ inputs.modulePath }}/${{ matrix.psRuleModuleTestFilePaths }}"
-=======
           templateFilePath: "${{ inputs.modulePath }}/${{ matrix.testCases.path }}"
->>>>>>> 5d67f091
           subscriptionId: "${{ secrets.ARM_SUBSCRIPTION_ID }}"
           managementGroupId: "${{ secrets.ARM_MGMTGROUP_ID }}"
           psrulePath: "avm/utilities/pipelines/staticValidation/psrule" #'${{ github.workspace }}/avm'
@@ -90,11 +78,7 @@
   #   Deployment validation   #
   #############################
   job_module_deploy_validation: # Note: Please don't change this job name. It is used by the setEnvironment action to define which PS modules to install on runners.
-<<<<<<< HEAD
-    name: "Deploy"
-=======
     name: "Deploy [${{ matrix.testCases.name}}]"
->>>>>>> 5d67f091
     runs-on: ubuntu-20.04
     if: |
       !cancelled() &&
