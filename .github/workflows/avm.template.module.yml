name: "avm.template.module"

on:
  workflow_call:
    inputs:
      workflowInput:
        type: string
        description: "Input from the workflow caller in JSON format"
        required: true
      moduleTestFilePaths:
        type: string
        description: "List of relative path to the module test files in JSON format"
        required: true
      psRuleModuleTestFilePaths:
        type: string
        description: "List of relative path to the PSRule module test files in JSON format"
        required: true
      modulePath:
        type: string
        description: "Relative path to the module folder"
        required: true

env:
  ARM_SUBSCRIPTION_ID: "${{ secrets.ARM_SUBSCRIPTION_ID }}"
  ARM_MGMTGROUP_ID: "${{ secrets.ARM_MGMTGROUP_ID }}"
  ARM_TENANT_ID: "${{ secrets.ARM_TENANT_ID }}"
  TOKEN_NAMEPREFIX: "${{ secrets.TOKEN_NAMEPREFIX }}"

jobs:
  #########################
  #   Static validation   #
  #########################
  job_module_static_validation: # Note: Please don't change this job name. It is used by the setEnvironment action to define which PS modules to install on runners.
    name: "Static validation"
    runs-on: ubuntu-latest
    if: (fromJson(inputs.workflowInput)).staticValidation == 'true'
    steps:
      - name: "Checkout"
        uses: actions/checkout@v4
        with:
          fetch-depth: 0
      - name: Set environment
        uses: ./.github/actions/templates/avm-setEnvironment
      - name: "Run tests"
        uses: ./.github/actions/templates/avm-validateModulePester
        with:
          modulePath: "${{ inputs.modulePath }}"

  #########################
  #   PSRule validation   #
  #########################
  job_psrule_test: # Note: Please don't change this job name. It is used by the setEnvironment action to define which PS modules to install on runners.
    name: "PSRule [${{ matrix.testCases.name }}]"
    runs-on: ubuntu-latest
    continue-on-error: true # Soft fail while PSRule gets bedded in, in this project
    if: (fromJson(inputs.workflowInput)).staticValidation == 'true'
    strategy:
      fail-fast: false
      matrix:
        testCases: ${{ fromJson(inputs.psRuleModuleTestFilePaths) }}
    steps:
      - name: Checkout
        uses: actions/checkout@v4
      - name: Set environment
        uses: ./.github/actions/templates/avm-setEnvironment
      - name: "Run PSRule validation with [${{ matrix.testCases.path }}]"
        uses: ./.github/actions/templates/avm-validateModulePSRule
        with:
          templateFilePath: "${{ inputs.modulePath }}/${{ matrix.testCases.path }}"
          subscriptionId: "${{ secrets.ARM_SUBSCRIPTION_ID }}"
          managementGroupId: "${{ secrets.ARM_MGMTGROUP_ID }}"
<<<<<<< HEAD
          psrulePath: "avm/utilities/pipelines/staticValidation/psrule"
=======
          psrulePath: "avm/utilities/pipelines/staticValidation/psrule" #'${{ github.workspace }}/avm'
          psruleBaseline: "Azure.Default"

  job_psrule_test_waf_reliability: # Note: Please don't change this job name. It is used by the setEnvironment action to define which PS modules to install on runners.
    name: "PSRule - WAF Reliability [${{ matrix.testCases.name }}]"
    runs-on: ubuntu-latest
    if: (fromJson(inputs.workflowInput)).staticValidation == 'true'
    strategy:
      fail-fast: false
      matrix:
        testCases: ${{ fromJson(inputs.psRuleModuleTestFilePaths) }}
    steps:
      - name: Checkout
        uses: actions/checkout@v4
      - name: Set environment
        uses: ./.github/actions/templates/avm-setEnvironment
      - name: "Run PSRule validation with [${{ matrix.testCases.path }}]"
        uses: ./.github/actions/templates/avm-validateModulePSRule
        with:
          templateFilePath: "${{ inputs.modulePath }}/${{ matrix.testCases.path }}"
          subscriptionId: "${{ secrets.ARM_SUBSCRIPTION_ID }}"
          managementGroupId: "${{ secrets.ARM_MGMTGROUP_ID }}"
          psrulePath: "avm/utilities/pipelines/staticValidation/psrule" #'${{ github.workspace }}/avm'
          psruleBaseline: "Azure.Pillar.Reliability"
>>>>>>> 7abb6cf9

  #############################
  #   Deployment validation   #
  #############################
  job_module_deploy_validation: # Note: Please don't change this job name. It is used by the setEnvironment action to define which PS modules to install on runners.
    name: "Deploy [${{ matrix.testCases.name}}]"
    runs-on: ubuntu-latest
    if: |
      !cancelled() &&
      (fromJson(inputs.workflowInput)).deploymentValidation == 'true' && needs.job_module_static_validation.result != 'failure' && needs.job_psrule_test_waf_reliability.result != 'failure'
    needs:
      - job_module_static_validation
      - job_psrule_test_waf_reliability
    strategy:
      fail-fast: false
      matrix:
        testCases: ${{ fromJson(inputs.moduleTestFilePaths) }}
    steps:
      - name: "Checkout"
        uses: actions/checkout@v4
        with:
          fetch-depth: 0
      - name: Set environment
        uses: ./.github/actions/templates/avm-setEnvironment
        with:
          removeDeployment: "${{ fromJson(inputs.workflowInput).removeDeployment }}"
      - name: "Run deployment validation with test file [${{ matrix.testCases.path }}]"
        uses: ./.github/actions/templates/avm-validateModuleDeployment
        with:
          modulePath: "${{ inputs.modulePath }}"
          templateFilePath: "${{ inputs.modulePath }}/${{ matrix.testCases.path }}"
          deploymentMetadataLocation: "WestEurope"
          subscriptionId: "${{ secrets.ARM_SUBSCRIPTION_ID }}"
          managementGroupId: "${{ secrets.ARM_MGMTGROUP_ID }}"
          removeDeployment: "${{ fromJson(inputs.workflowInput).removeDeployment }}"
        env:
          AZURE_CREDENTIALS: ${{ secrets.AZURE_CREDENTIALS }}

  ##################
  #   Publishing   #
  ##################
  job_publish_module: # Note: Please don't change this job name. It is used by the setEnvironment action to define which PS modules to install on runners.
    name: "Publishing"
    runs-on: ubuntu-latest
    if: github.ref == 'refs/heads/main' && success()
    needs:
      - job_module_deploy_validation
    steps:
      - name: "Checkout"
        uses: actions/checkout@v4
        with:
          fetch-depth: 0
      - name: Set environment
        uses: ./.github/actions/templates/avm-setEnvironment
      - name: "Publishing"
        uses: ./.github/actions/templates/avm-publishModule
        with:
          templateFilePath: "${{ inputs.modulePath }}/main.bicep"
        env:
          PUBLISH_REGISTRY_SERVER: "${{ secrets.PUBLISH_REGISTRY_SERVER }}"
          PUBLISH_CLIENT_ID: "${{ secrets.PUBLISH_CLIENT_ID }}"
          PUBLISH_TENANT_ID: "${{ secrets.PUBLISH_TENANT_ID }}"
          PUBLISH_SUBSCRIPTION_ID: "${{ secrets.PUBLISH_SUBSCRIPTION_ID }}"<|MERGE_RESOLUTION|>--- conflicted
+++ resolved
@@ -69,10 +69,7 @@
           templateFilePath: "${{ inputs.modulePath }}/${{ matrix.testCases.path }}"
           subscriptionId: "${{ secrets.ARM_SUBSCRIPTION_ID }}"
           managementGroupId: "${{ secrets.ARM_MGMTGROUP_ID }}"
-<<<<<<< HEAD
           psrulePath: "avm/utilities/pipelines/staticValidation/psrule"
-=======
-          psrulePath: "avm/utilities/pipelines/staticValidation/psrule" #'${{ github.workspace }}/avm'
           psruleBaseline: "Azure.Default"
 
   job_psrule_test_waf_reliability: # Note: Please don't change this job name. It is used by the setEnvironment action to define which PS modules to install on runners.
@@ -96,7 +93,6 @@
           managementGroupId: "${{ secrets.ARM_MGMTGROUP_ID }}"
           psrulePath: "avm/utilities/pipelines/staticValidation/psrule" #'${{ github.workspace }}/avm'
           psruleBaseline: "Azure.Pillar.Reliability"
->>>>>>> 7abb6cf9
 
   #############################
   #   Deployment validation   #
