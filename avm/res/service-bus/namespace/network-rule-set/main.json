--- conflicted
+++ resolved
@@ -4,13 +4,8 @@
   "metadata": {
     "_generator": {
       "name": "bicep",
-<<<<<<< HEAD
-      "version": "0.26.54.24096",
-      "templateHash": "4933314100479664510"
-=======
       "version": "0.26.170.59819",
       "templateHash": "12093830653931933232"
->>>>>>> a302384a
     },
     "name": "Service Bus Namespace Network Rule Sets",
     "description": "This module deploys a ServiceBus Namespace Network Rule Set.",
