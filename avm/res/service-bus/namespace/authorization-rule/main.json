{
  "$schema": "https://schema.management.azure.com/schemas/2019-04-01/deploymentTemplate.json#",
  "contentVersion": "1.0.0.0",
  "metadata": {
    "_generator": {
      "name": "bicep",
<<<<<<< HEAD
      "version": "0.26.54.24096",
      "templateHash": "17436716625562680995"
=======
      "version": "0.26.170.59819",
      "templateHash": "8796609182952388149"
>>>>>>> a302384a
    },
    "name": "Service Bus Namespace Authorization Rules",
    "description": "This module deploys a Service Bus Namespace Authorization Rule.",
    "owner": "Azure/module-maintainers"
  },
  "parameters": {
    "namespaceName": {
      "type": "string",
      "minLength": 6,
      "maxLength": 50,
      "metadata": {
        "description": "Conditional. The name of the parent Service Bus Namespace for the Service Bus Queue. Required if the template is used in a standalone deployment."
      }
    },
    "name": {
      "type": "string",
      "metadata": {
        "description": "Required. The name of the authorization rule."
      }
    },
    "rights": {
      "type": "array",
      "defaultValue": [],
      "allowedValues": [
        "Listen",
        "Manage",
        "Send"
      ],
      "metadata": {
        "description": "Optional. The rights associated with the rule."
      }
    }
  },
  "resources": [
    {
      "type": "Microsoft.ServiceBus/namespaces/AuthorizationRules",
      "apiVersion": "2022-10-01-preview",
      "name": "[format('{0}/{1}', parameters('namespaceName'), parameters('name'))]",
      "properties": {
        "rights": "[parameters('rights')]"
      }
    }
  ],
  "outputs": {
    "name": {
      "type": "string",
      "metadata": {
        "description": "The name of the authorization rule."
      },
      "value": "[parameters('name')]"
    },
    "resourceId": {
      "type": "string",
      "metadata": {
        "description": "The resource ID of the authorization rule."
      },
      "value": "[resourceId('Microsoft.ServiceBus/namespaces/AuthorizationRules', parameters('namespaceName'), parameters('name'))]"
    },
    "resourceGroupName": {
      "type": "string",
      "metadata": {
        "description": "The name of the Resource Group the authorization rule was created in."
      },
      "value": "[resourceGroup().name]"
    }
  }
}<|MERGE_RESOLUTION|>--- conflicted
+++ resolved
@@ -4,13 +4,8 @@
   "metadata": {
     "_generator": {
       "name": "bicep",
-<<<<<<< HEAD
-      "version": "0.26.54.24096",
-      "templateHash": "17436716625562680995"
-=======
       "version": "0.26.170.59819",
       "templateHash": "8796609182952388149"
->>>>>>> a302384a
     },
     "name": "Service Bus Namespace Authorization Rules",
     "description": "This module deploys a Service Bus Namespace Authorization Rule.",
