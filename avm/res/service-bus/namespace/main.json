{
  "$schema": "https://schema.management.azure.com/schemas/2019-04-01/deploymentTemplate.json#",
  "languageVersion": "2.0",
  "contentVersion": "1.0.0.0",
  "metadata": {
    "_generator": {
      "name": "bicep",
<<<<<<< HEAD
      "version": "0.26.54.24096",
      "templateHash": "6479170874747722696"
=======
      "version": "0.26.170.59819",
      "templateHash": "14015486326288544360"
>>>>>>> a302384a
    },
    "name": "Service Bus Namespaces",
    "description": "This module deploys a Service Bus Namespace.",
    "owner": "Azure/module-maintainers"
  },
  "definitions": {
    "managedIdentitiesType": {
      "type": "object",
      "properties": {
        "systemAssigned": {
          "type": "bool",
          "nullable": true,
          "metadata": {
            "description": "Optional. Enables system assigned managed identity on the resource."
          }
        },
        "userAssignedResourcesIds": {
          "type": "array",
          "items": {
            "type": "string"
          },
          "nullable": true,
          "metadata": {
            "description": "Optional. The resource ID(s) to assign to the resource."
          }
        }
      },
      "nullable": true
    },
    "lockType": {
      "type": "object",
      "properties": {
        "name": {
          "type": "string",
          "nullable": true,
          "metadata": {
            "description": "Optional. Specify the name of lock."
          }
        },
        "kind": {
          "type": "string",
          "allowedValues": [
            "CanNotDelete",
            "None",
            "ReadOnly"
          ],
          "nullable": true,
          "metadata": {
            "description": "Optional. Specify the type of lock."
          }
        }
      },
      "nullable": true
    },
    "roleAssignmentType": {
      "type": "array",
      "items": {
        "type": "object",
        "properties": {
          "roleDefinitionIdOrName": {
            "type": "string",
            "metadata": {
              "description": "Required. The role to assign. You can provide either the display name of the role definition, the role definition GUID, or its fully qualified ID in the following format: '/providers/Microsoft.Authorization/roleDefinitions/c2f4ef07-c644-48eb-af81-4b1b4947fb11'."
            }
          },
          "principalId": {
            "type": "string",
            "metadata": {
              "description": "Required. The principal ID of the principal (user/group/identity) to assign the role to."
            }
          },
          "principalType": {
            "type": "string",
            "allowedValues": [
              "Device",
              "ForeignGroup",
              "Group",
              "ServicePrincipal",
              "User"
            ],
            "nullable": true,
            "metadata": {
              "description": "Optional. The principal type of the assigned principal ID."
            }
          },
          "description": {
            "type": "string",
            "nullable": true,
            "metadata": {
              "description": "Optional. The description of the role assignment."
            }
          },
          "condition": {
            "type": "string",
            "nullable": true,
            "metadata": {
              "description": "Optional. The conditions on the role assignment. This limits the resources it can be assigned to. e.g.: @Resource[Microsoft.Storage/storageAccounts/blobServices/containers:ContainerName] StringEqualsIgnoreCase \"foo_storage_container\"."
            }
          },
          "conditionVersion": {
            "type": "string",
            "allowedValues": [
              "2.0"
            ],
            "nullable": true,
            "metadata": {
              "description": "Optional. Version of the condition."
            }
          },
          "delegatedManagedIdentityResourceId": {
            "type": "string",
            "nullable": true,
            "metadata": {
              "description": "Optional. The Resource Id of the delegated managed identity resource."
            }
          }
        }
      },
      "nullable": true
    },
    "privateEndpointType": {
      "type": "array",
      "items": {
        "type": "object",
        "properties": {
          "name": {
            "type": "string",
            "nullable": true,
            "metadata": {
              "description": "Optional. The name of the private endpoint."
            }
          },
          "location": {
            "type": "string",
            "nullable": true,
            "metadata": {
              "description": "Optional. The location to deploy the private endpoint to."
            }
          },
          "privateLinkServiceConnectionName": {
            "type": "string",
            "nullable": true,
            "metadata": {
              "description": "Optional. The name of the private link connection to create."
            }
          },
          "service": {
            "type": "string",
            "nullable": true,
            "metadata": {
              "description": "Optional. The subresource to deploy the private endpoint for. For example \"vault\", \"mysqlServer\" or \"dataFactory\"."
            }
          },
          "subnetResourceId": {
            "type": "string",
            "metadata": {
              "description": "Required. Resource ID of the subnet where the endpoint needs to be created."
            }
          },
          "privateDnsZoneGroupName": {
            "type": "string",
            "nullable": true,
            "metadata": {
              "description": "Optional. The name of the private DNS zone group to create if `privateDnsZoneResourceIds` were provided."
            }
          },
          "privateDnsZoneResourceIds": {
            "type": "array",
            "items": {
              "type": "string"
            },
            "nullable": true,
            "metadata": {
              "description": "Optional. The private DNS zone groups to associate the private endpoint with. A DNS zone group can support up to 5 DNS zones."
            }
          },
          "isManualConnection": {
            "type": "bool",
            "nullable": true,
            "metadata": {
              "description": "Optional. If Manual Private Link Connection is required."
            }
          },
          "manualConnectionRequestMessage": {
            "type": "string",
            "nullable": true,
            "maxLength": 140,
            "metadata": {
              "description": "Optional. A message passed to the owner of the remote resource with the manual connection request."
            }
          },
          "customDnsConfigs": {
            "type": "array",
            "items": {
              "type": "object",
              "properties": {
                "fqdn": {
                  "type": "string",
                  "nullable": true,
                  "metadata": {
                    "description": "Required. Fqdn that resolves to private endpoint IP address."
                  }
                },
                "ipAddresses": {
                  "type": "array",
                  "items": {
                    "type": "string"
                  },
                  "metadata": {
                    "description": "Required. A list of private IP addresses of the private endpoint."
                  }
                }
              }
            },
            "nullable": true,
            "metadata": {
              "description": "Optional. Custom DNS configurations."
            }
          },
          "ipConfigurations": {
            "type": "array",
            "items": {
              "type": "object",
              "properties": {
                "name": {
                  "type": "string",
                  "metadata": {
                    "description": "Required. The name of the resource that is unique within a resource group."
                  }
                },
                "properties": {
                  "type": "object",
                  "properties": {
                    "groupId": {
                      "type": "string",
                      "metadata": {
                        "description": "Required. The ID of a group obtained from the remote resource that this private endpoint should connect to."
                      }
                    },
                    "memberName": {
                      "type": "string",
                      "metadata": {
                        "description": "Required. The member name of a group obtained from the remote resource that this private endpoint should connect to."
                      }
                    },
                    "privateIPAddress": {
                      "type": "string",
                      "metadata": {
                        "description": "Required. A private IP address obtained from the private endpoint's subnet."
                      }
                    }
                  },
                  "metadata": {
                    "description": "Required. Properties of private endpoint IP configurations."
                  }
                }
              }
            },
            "nullable": true,
            "metadata": {
              "description": "Optional. A list of IP configurations of the private endpoint. This will be used to map to the First Party Service endpoints."
            }
          },
          "applicationSecurityGroupResourceIds": {
            "type": "array",
            "items": {
              "type": "string"
            },
            "nullable": true,
            "metadata": {
              "description": "Optional. Application security groups in which the private endpoint IP configuration is included."
            }
          },
          "customNetworkInterfaceName": {
            "type": "string",
            "nullable": true,
            "metadata": {
              "description": "Optional. The custom name of the network interface attached to the private endpoint."
            }
          },
          "lock": {
            "$ref": "#/definitions/lockType",
            "metadata": {
              "description": "Optional. Specify the type of lock."
            }
          },
          "roleAssignments": {
            "$ref": "#/definitions/roleAssignmentType",
            "metadata": {
              "description": "Optional. Array of role assignments to create."
            }
          },
          "tags": {
            "type": "object",
            "nullable": true,
            "metadata": {
              "description": "Optional. Tags to be applied on all resources/resource groups in this deployment."
            }
          },
          "enableTelemetry": {
            "type": "bool",
            "nullable": true,
            "metadata": {
              "description": "Optional. Enable/Disable usage telemetry for module."
            }
          },
          "resourceGroupName": {
            "type": "string",
            "nullable": true,
            "metadata": {
              "description": "Optional. Specify if you want to deploy the Private Endpoint into a different resource group than the main resource."
            }
          }
        }
      },
      "nullable": true
    },
    "diagnosticSettingType": {
      "type": "array",
      "items": {
        "type": "object",
        "properties": {
          "name": {
            "type": "string",
            "nullable": true,
            "metadata": {
              "description": "Optional. The name of diagnostic setting."
            }
          },
          "logCategoriesAndGroups": {
            "type": "array",
            "items": {
              "type": "object",
              "properties": {
                "category": {
                  "type": "string",
                  "nullable": true,
                  "metadata": {
                    "description": "Optional. Name of a Diagnostic Log category for a resource type this setting is applied to. Set the specific logs to collect here."
                  }
                },
                "categoryGroup": {
                  "type": "string",
                  "nullable": true,
                  "metadata": {
                    "description": "Optional. Name of a Diagnostic Log category group for a resource type this setting is applied to. Set to `allLogs` to collect all logs."
                  }
                },
                "enabled": {
                  "type": "bool",
                  "nullable": true,
                  "metadata": {
                    "description": "Optional. Enable or disable the category explicitly. Default is `true`."
                  }
                }
              }
            },
            "nullable": true,
            "metadata": {
              "description": "Optional. The name of logs that will be streamed. \"allLogs\" includes all possible logs for the resource. Set to `[]` to disable log collection."
            }
          },
          "metricCategories": {
            "type": "array",
            "items": {
              "type": "object",
              "properties": {
                "category": {
                  "type": "string",
                  "metadata": {
                    "description": "Required. Name of a Diagnostic Metric category for a resource type this setting is applied to. Set to `AllMetrics` to collect all metrics."
                  }
                },
                "enabled": {
                  "type": "bool",
                  "nullable": true,
                  "metadata": {
                    "description": "Optional. Enable or disable the category explicitly. Default is `true`."
                  }
                }
              }
            },
            "nullable": true,
            "metadata": {
              "description": "Optional. The name of metrics that will be streamed. \"allMetrics\" includes all possible metrics for the resource. Set to `[]` to disable metric collection."
            }
          },
          "logAnalyticsDestinationType": {
            "type": "string",
            "allowedValues": [
              "AzureDiagnostics",
              "Dedicated"
            ],
            "nullable": true,
            "metadata": {
              "description": "Optional. A string indicating whether the export to Log Analytics should use the default destination type, i.e. AzureDiagnostics, or use a destination type."
            }
          },
          "workspaceResourceId": {
            "type": "string",
            "nullable": true,
            "metadata": {
              "description": "Optional. Resource ID of the diagnostic log analytics workspace. For security reasons, it is recommended to set diagnostic settings to send data to either storage account, log analytics workspace or event hub."
            }
          },
          "storageAccountResourceId": {
            "type": "string",
            "nullable": true,
            "metadata": {
              "description": "Optional. Resource ID of the diagnostic storage account. For security reasons, it is recommended to set diagnostic settings to send data to either storage account, log analytics workspace or event hub."
            }
          },
          "eventHubAuthorizationRuleResourceId": {
            "type": "string",
            "nullable": true,
            "metadata": {
              "description": "Optional. Resource ID of the diagnostic event hub authorization rule for the Event Hubs namespace in which the event hub should be created or streamed to."
            }
          },
          "eventHubName": {
            "type": "string",
            "nullable": true,
            "metadata": {
              "description": "Optional. Name of the diagnostic event hub within the namespace to which logs are streamed. Without this, an event hub is created for each log category. For security reasons, it is recommended to set diagnostic settings to send data to either storage account, log analytics workspace or event hub."
            }
          },
          "marketplacePartnerResourceId": {
            "type": "string",
            "nullable": true,
            "metadata": {
              "description": "Optional. The full ARM resource ID of the Marketplace resource to which you would like to send Diagnostic Logs."
            }
          }
        }
      },
      "nullable": true
    },
    "customerManagedKeyType": {
      "type": "object",
      "properties": {
        "keyVaultResourceId": {
          "type": "string",
          "metadata": {
            "description": "Required. The resource ID of a key vault to reference a customer managed key for encryption from."
          }
        },
        "keyName": {
          "type": "string",
          "metadata": {
            "description": "Required. The name of the customer managed key to use for encryption."
          }
        },
        "keyVersion": {
          "type": "string",
          "nullable": true,
          "metadata": {
            "description": "Optional. The version of the customer managed key to reference for encryption. If not provided, using 'latest'."
          }
        },
        "userAssignedIdentityResourceId": {
          "type": "string",
          "nullable": true,
          "metadata": {
            "description": "Optional. User assigned identity to use when fetching the customer managed key. Required if no system assigned identity is available for use."
          }
        }
      },
      "nullable": true
    },
    "skuType": {
      "type": "object",
      "properties": {
        "name": {
          "type": "string",
          "allowedValues": [
            "Basic",
            "Premium",
            "Standard"
          ],
          "metadata": {
            "description": "Required. Name of this SKU. - Basic, Standard, Premium."
          }
        },
        "capacity": {
          "type": "int",
          "nullable": true,
          "metadata": {
            "description": "Optional. The specified messaging units for the tier. Only used for Premium Sku tier."
          }
        }
      }
    },
    "authorizationRuleType": {
      "type": "array",
      "items": {
        "type": "object",
        "properties": {
          "name": {
            "type": "string",
            "metadata": {
              "description": "Required. The name of the authorization rule."
            }
          },
          "rights": {
            "type": "array",
            "allowedValues": [
              "Listen",
              "Manage",
              "Send"
            ],
            "nullable": true,
            "metadata": {
              "description": "Optional. The rights associated with the rule."
            }
          }
        }
      }
    },
    "disasterRecoveryConfigType": {
      "type": "object",
      "properties": {
        "name": {
          "type": "string",
          "nullable": true,
          "metadata": {
            "description": "Optional. The name of the disaster recovery config."
          }
        },
        "alternateName": {
          "type": "string",
          "nullable": true,
          "metadata": {
            "description": "Optional. Primary/Secondary eventhub namespace name, which is part of GEO DR pairing."
          }
        },
        "partnerNamespace": {
          "type": "string",
          "nullable": true,
          "metadata": {
            "description": "Optional. Resource ID of the Primary/Secondary event hub namespace name, which is part of GEO DR pairing."
          }
        }
      },
      "nullable": true
    },
    "migrationConfigurationsType": {
      "type": "object",
      "properties": {
        "postMigrationName": {
          "type": "string",
          "metadata": {
            "description": "Required. Name to access Standard Namespace after migration."
          }
        },
        "targetNamespace": {
          "type": "string",
          "metadata": {
            "description": "Required. Existing premium Namespace resource ID which has no entities, will be used for migration."
          }
        }
      },
      "nullable": true
    },
    "networkRuleSetType": {
      "type": "object",
      "properties": {
        "publicNetworkAccess": {
          "type": "string",
          "allowedValues": [
            "Disabled",
            "Enabled"
          ],
          "nullable": true,
          "metadata": {
            "description": "Optional. This determines if traffic is allowed over public network. Default is \"Enabled\". If set to \"Disabled\", traffic to this namespace will be restricted over Private Endpoints only and network rules will not be applied."
          }
        },
        "defaultAction": {
          "type": "string",
          "allowedValues": [
            "Allow",
            "Deny"
          ],
          "nullable": true,
          "metadata": {
            "description": "Optional. Default Action for Network Rule Set. Default is \"Allow\". It will not be set if publicNetworkAccess is \"Disabled\". Otherwise, it will be set to \"Deny\" if ipRules or virtualNetworkRules are being used."
          }
        },
        "trustedServiceAccessEnabled": {
          "type": "bool",
          "nullable": true,
          "metadata": {
            "description": "Optional. Value that indicates whether Trusted Service Access is enabled or not. Default is \"true\". It will not be set if publicNetworkAccess is \"Disabled\"."
          }
        },
        "ipRules": {
          "type": "array",
          "items": {
            "type": "object",
            "properties": {
              "action": {
                "type": "string",
                "allowedValues": [
                  "Allow",
                  "Deny"
                ],
                "metadata": {
                  "description": "Required. The IP filter action."
                }
              },
              "ipMask": {
                "type": "string",
                "metadata": {
                  "description": "Required. The IP mask."
                }
              }
            }
          },
          "nullable": true,
          "metadata": {
            "description": "Optional. List of IpRules. It will not be set if publicNetworkAccess is \"Disabled\". Otherwise, when used, defaultAction will be set to \"Deny\"."
          }
        },
        "virtualNetworkRules": {
          "type": "array",
          "items": {
            "type": "object",
            "properties": {
              "ignoreMissingVnetServiceEndpoint": {
                "type": "bool",
                "metadata": {
                  "description": "Required. The virtual network rule name."
                }
              },
              "subnetResourceId": {
                "type": "string",
                "metadata": {
                  "description": "Required. The ID of the subnet."
                }
              }
            }
          },
          "nullable": true,
          "metadata": {
            "description": "Optional. List virtual network rules. It will not be set if publicNetworkAccess is \"Disabled\". Otherwise, when used, defaultAction will be set to \"Deny\"."
          }
        }
      },
      "nullable": true
    },
    "queueType": {
      "type": "array",
      "items": {
        "type": "object",
        "properties": {
          "name": {
            "type": "string",
            "metadata": {
              "description": "Required. The name of the queue."
            }
          },
          "autoDeleteOnIdle": {
            "type": "string",
            "nullable": true,
            "metadata": {
              "description": "Optional. ISO 8061 timeSpan idle interval after which the queue is automatically deleted. The minimum duration is 5 minutes (PT5M)."
            }
          },
          "forwardDeadLetteredMessagesTo": {
            "type": "string",
            "nullable": true,
            "metadata": {
              "description": "Optional. Queue/Topic name to forward the Dead Letter message."
            }
          },
          "forwardTo": {
            "type": "string",
            "nullable": true,
            "metadata": {
              "description": "Optional. Queue/Topic name to forward the messages."
            }
          },
          "maxMessageSizeInKilobytes": {
            "type": "int",
            "nullable": true,
            "metadata": {
              "description": "Optional. Maximum size (in KB) of the message payload that can be accepted by the queue. This property is only used in Premium today and default is 1024."
            }
          },
          "authorizationRules": {
            "$ref": "#/definitions/authorizationRuleType",
            "nullable": true,
            "metadata": {
              "description": "Optional. Authorization Rules for the Service Bus Queue."
            }
          },
          "deadLetteringOnMessageExpiration": {
            "type": "bool",
            "nullable": true,
            "metadata": {
              "description": "Optional. A value that indicates whether this queue has dead letter support when a message expires."
            }
          },
          "defaultMessageTimeToLive": {
            "type": "string",
            "nullable": true,
            "metadata": {
              "description": "Optional. ISO 8601 default message timespan to live value. This is the duration after which the message expires, starting from when the message is sent to Service Bus. This is the default value used when TimeToLive is not set on a message itself."
            }
          },
          "duplicateDetectionHistoryTimeWindow": {
            "type": "string",
            "nullable": true,
            "metadata": {
              "description": "Optional. ISO 8601 timeSpan structure that defines the duration of the duplicate detection history. The default value is 10 minutes."
            }
          },
          "enableBatchedOperations": {
            "type": "bool",
            "nullable": true,
            "metadata": {
              "description": "Optional. Value that indicates whether server-side batched operations are enabled."
            }
          },
          "enableExpress": {
            "type": "bool",
            "nullable": true,
            "metadata": {
              "description": "Optional. A value that indicates whether Express Entities are enabled. An express queue holds a message in memory temporarily before writing it to persistent storage. This property is only used if the `service-bus/namespace` sku is Premium."
            }
          },
          "enablePartitioning": {
            "type": "bool",
            "nullable": true,
            "metadata": {
              "description": "Optional. A value that indicates whether the queue is to be partitioned across multiple message brokers."
            }
          },
          "lock": {
            "$ref": "#/definitions/lockType",
            "nullable": true,
            "metadata": {
              "description": "Optional. The lock settings of the service."
            }
          },
          "lockDuration": {
            "type": "string",
            "nullable": true,
            "metadata": {
              "description": "Optional. ISO 8601 timespan duration of a peek-lock; that is, the amount of time that the message is locked for other receivers. The maximum value for LockDuration is 5 minutes; the default value is 1 minute."
            }
          },
          "maxDeliveryCount": {
            "type": "int",
            "nullable": true,
            "metadata": {
              "description": "Optional. The maximum delivery count. A message is automatically deadlettered after this number of deliveries. default value is 10."
            }
          },
          "maxSizeInMegabytes": {
            "type": "int",
            "nullable": true,
            "metadata": {
              "description": "Optional. The maximum size of the queue in megabytes, which is the size of memory allocated for the queue. Default is 1024."
            }
          },
          "requiresDuplicateDetection": {
            "type": "bool",
            "nullable": true,
            "metadata": {
              "description": "Optional. A value indicating if this queue requires duplicate detection."
            }
          },
          "requiresSession": {
            "type": "bool",
            "nullable": true,
            "metadata": {
              "description": "Optional. A value that indicates whether the queue supports the concept of sessions."
            }
          },
          "roleAssignments": {
            "$ref": "#/definitions/roleAssignmentType",
            "nullable": true,
            "metadata": {
              "description": "Optional. Array of role assignments to create."
            }
          },
          "status": {
            "type": "string",
            "allowedValues": [
              "Active",
              "Creating",
              "Deleting",
              "Disabled",
              "ReceiveDisabled",
              "Renaming",
              "Restoring",
              "SendDisabled",
              "Unknown"
            ],
            "nullable": true,
            "metadata": {
              "description": "Optional. Enumerates the possible values for the status of a messaging entity. - Active, Disabled, Restoring, SendDisabled, ReceiveDisabled, Creating, Deleting, Renaming, Unknown."
            }
          }
        }
      },
      "nullable": true
    },
    "topicType": {
      "type": "array",
      "items": {
        "type": "object",
        "properties": {
          "name": {
            "type": "string",
            "metadata": {
              "description": "Required. The name of the topic."
            }
          },
          "authorizationRules": {
            "$ref": "#/definitions/authorizationRuleType",
            "nullable": true,
            "metadata": {
              "description": "Optional. Authorization Rules for the Service Bus Topic."
            }
          },
          "autoDeleteOnIdle": {
            "type": "string",
            "nullable": true,
            "metadata": {
              "description": "Optional. ISO 8601 timespan idle interval after which the topic is automatically deleted. The minimum duration is 5 minutes."
            }
          },
          "defaultMessageTimeToLive": {
            "type": "string",
            "nullable": true,
            "metadata": {
              "description": "Optional. ISO 8601 default message timespan to live value. This is the duration after which the message expires, starting from when the message is sent to Service Bus. This is the default value used when TimeToLive is not set on a message itself."
            }
          },
          "duplicateDetectionHistoryTimeWindow": {
            "type": "string",
            "nullable": true,
            "metadata": {
              "description": "Optional. ISO 8601 timeSpan structure that defines the duration of the duplicate detection history. The default value is 10 minutes."
            }
          },
          "enableBatchedOperations": {
            "type": "bool",
            "nullable": true,
            "metadata": {
              "description": "Optional. Value that indicates whether server-side batched operations are enabled."
            }
          },
          "enableExpress": {
            "type": "bool",
            "nullable": true,
            "metadata": {
              "description": "Optional. A value that indicates whether Express Entities are enabled. An express topic holds a message in memory temporarily before writing it to persistent storage. This property is only used if the `service-bus/namespace` sku is Premium."
            }
          },
          "enablePartitioning": {
            "type": "bool",
            "nullable": true,
            "metadata": {
              "description": "Optional. A value that indicates whether the topic is to be partitioned across multiple message brokers."
            }
          },
          "lock": {
            "$ref": "#/definitions/lockType",
            "nullable": true,
            "metadata": {
              "description": "Optional. The lock settings of the service."
            }
          },
          "maxMessageSizeInKilobytes": {
            "type": "int",
            "nullable": true,
            "metadata": {
              "description": "Optional. Maximum size (in KB) of the message payload that can be accepted by the topic. This property is only used in Premium today and default is 1024."
            }
          },
          "maxSizeInMegabytes": {
            "type": "int",
            "nullable": true,
            "metadata": {
              "description": "Optional. The maximum size of the topic in megabytes, which is the size of memory allocated for the topic. Default is 1024."
            }
          },
          "requiresDuplicateDetection": {
            "type": "bool",
            "nullable": true,
            "metadata": {
              "description": "Optional. A value indicating if this topic requires duplicate detection."
            }
          },
          "roleAssignments": {
            "$ref": "#/definitions/roleAssignmentType",
            "nullable": true,
            "metadata": {
              "description": "Optional. Array of role assignments to create."
            }
          },
          "status": {
            "type": "string",
            "allowedValues": [
              "Active",
              "Creating",
              "Deleting",
              "Disabled",
              "ReceiveDisabled",
              "Renaming",
              "Restoring",
              "SendDisabled",
              "Unknown"
            ],
            "nullable": true,
            "metadata": {
              "description": "Optional. Enumerates the possible values for the status of a messaging entity. - Active, Disabled, Restoring, SendDisabled, ReceiveDisabled, Creating, Deleting, Renaming, Unknown."
            }
          },
          "supportOrdering": {
            "type": "bool",
            "nullable": true,
            "metadata": {
              "description": "Optional. Value that indicates whether the topic supports ordering."
            }
          },
          "subscriptions": {
            "type": "array",
            "items": {
              "type": "object",
              "properties": {
                "name": {
                  "type": "string",
                  "metadata": {
                    "description": "Required. The name of the service bus namespace topic subscription."
                  }
                },
                "autoDeleteOnIdle": {
                  "type": "string",
                  "nullable": true,
                  "metadata": {
                    "description": "Optional. ISO 8601 timespan idle interval after which the syubscription is automatically deleted. The minimum duration is 5 minutes."
                  }
                },
                "clientAffineProperties": {
                  "type": "object",
                  "properties": {
                    "clientId": {
                      "type": "string",
                      "metadata": {
                        "description": "Required. Indicates the Client ID of the application that created the client-affine subscription."
                      }
                    },
                    "isDurable": {
                      "type": "bool",
                      "nullable": true,
                      "metadata": {
                        "description": "Optional. For client-affine subscriptions, this value indicates whether the subscription is durable or not."
                      }
                    },
                    "isShared": {
                      "type": "bool",
                      "nullable": true,
                      "metadata": {
                        "description": "Optional. For client-affine subscriptions, this value indicates whether the subscription is shared or not."
                      }
                    }
                  },
                  "nullable": true,
                  "metadata": {
                    "description": "Optional. The properties that are associated with a subscription that is client-affine."
                  }
                },
                "deadLetteringOnMessageExpiration": {
                  "type": "bool",
                  "nullable": true,
                  "metadata": {
                    "description": "Optional. A value that indicates whether a subscription has dead letter support when a message expires."
                  }
                },
                "deadLetteringOnFilterEvaluationExceptions": {
                  "type": "bool",
                  "nullable": true,
                  "metadata": {
                    "description": "Optional. A value that indicates whether a subscription has dead letter support when a message expires."
                  }
                },
                "defaultMessageTimeToLive": {
                  "type": "string",
                  "nullable": true,
                  "metadata": {
                    "description": "Optional. ISO 8601 timespan idle interval after which the message expires. The minimum duration is 5 minutes."
                  }
                },
                "duplicateDetectionHistoryTimeWindow": {
                  "type": "string",
                  "nullable": true,
                  "metadata": {
                    "description": "Optional. ISO 8601 timespan that defines the duration of the duplicate detection history. The default value is 10 minutes."
                  }
                },
                "enableBatchedOperations": {
                  "type": "bool",
                  "nullable": true,
                  "metadata": {
                    "description": "Optional. A value that indicates whether server-side batched operations are enabled."
                  }
                },
                "forwardDeadLetteredMessagesTo": {
                  "type": "string",
                  "nullable": true,
                  "metadata": {
                    "description": "Optional. The name of the recipient entity to which all the messages sent to the subscription are forwarded to."
                  }
                },
                "forwardTo": {
                  "type": "string",
                  "nullable": true,
                  "metadata": {
                    "description": "Optional. The name of the recipient entity to which all the messages sent to the subscription are forwarded to."
                  }
                },
                "isClientAffine": {
                  "type": "bool",
                  "nullable": true,
                  "metadata": {
                    "description": "Optional. A value that indicates whether the subscription supports the concept of session."
                  }
                },
                "lockDuration": {
                  "type": "string",
                  "nullable": true,
                  "metadata": {
                    "description": "Optional. ISO 8601 timespan duration of a peek-lock; that is, the amount of time that the message is locked for other receivers. The maximum value for LockDuration is 5 minutes; the default value is 1 minute."
                  }
                },
                "maxDeliveryCount": {
                  "type": "int",
                  "nullable": true,
                  "metadata": {
                    "description": "Optional. Number of maximum deliveries. A message is automatically deadlettered after this number of deliveries. Default value is 10."
                  }
                },
                "requiresSession": {
                  "type": "bool",
                  "nullable": true,
                  "metadata": {
                    "description": "Optional. A value that indicates whether the subscription supports the concept of session."
                  }
                },
                "status": {
                  "type": "string",
                  "allowedValues": [
                    "Active",
                    "Creating",
                    "Deleting",
                    "Disabled",
                    "ReceiveDisabled",
                    "Renaming",
                    "Restoring",
                    "SendDisabled",
                    "Unknown"
                  ],
                  "nullable": true,
                  "metadata": {
                    "description": "Optional. Enumerates the possible values for the status of a messaging entity. - Active, Disabled, Restoring, SendDisabled, ReceiveDisabled, Creating, Deleting, Renaming, Unknown."
                  }
                }
              }
            },
            "nullable": true,
            "metadata": {
              "description": "Optional. The subscriptions of the topic."
            }
          }
        }
      },
      "nullable": true
    }
  },
  "parameters": {
    "name": {
      "type": "string",
      "maxLength": 50,
      "metadata": {
        "description": "Required. Name of the Service Bus Namespace."
      }
    },
    "location": {
      "type": "string",
      "defaultValue": "[resourceGroup().location]",
      "metadata": {
        "description": "Optional. Location for all resources."
      }
    },
    "skuObject": {
      "$ref": "#/definitions/skuType",
      "metadata": {
        "description": "Required. The SKU of the Service Bus Namespace."
      }
    },
    "zoneRedundant": {
      "type": "bool",
      "defaultValue": false,
      "metadata": {
        "description": "Optional. Enabling this property creates a Premium Service Bus Namespace in regions supported availability zones."
      }
    },
    "minimumTlsVersion": {
      "type": "string",
      "defaultValue": "1.2",
      "allowedValues": [
        "1.0",
        "1.1",
        "1.2"
      ],
      "metadata": {
        "description": "Optional. The minimum TLS version for the cluster to support."
      }
    },
    "alternateName": {
      "type": "string",
      "nullable": true,
      "metadata": {
        "description": "Optional. Alternate name for namespace."
      }
    },
    "premiumMessagingPartitions": {
      "type": "int",
      "defaultValue": 1,
      "metadata": {
        "description": "Optional. The number of partitions of a Service Bus namespace. This property is only applicable to Premium SKU namespaces. The default value is 1 and possible values are 1, 2 and 4."
      }
    },
    "authorizationRules": {
      "$ref": "#/definitions/authorizationRuleType",
      "defaultValue": [
        {
          "name": "RootManageSharedAccessKey",
          "rights": [
            "Listen",
            "Manage",
            "Send"
          ]
        }
      ],
      "metadata": {
        "description": "Optional. Authorization Rules for the Service Bus namespace."
      }
    },
    "migrationConfiguration": {
      "$ref": "#/definitions/migrationConfigurationsType",
      "metadata": {
        "description": "Optional. The migration configuration."
      }
    },
    "disasterRecoveryConfig": {
      "$ref": "#/definitions/disasterRecoveryConfigType",
      "metadata": {
        "description": "Optional. The disaster recovery configuration."
      }
    },
    "diagnosticSettings": {
      "$ref": "#/definitions/diagnosticSettingType",
      "metadata": {
        "description": "Optional. The diagnostic settings of the service."
      }
    },
    "lock": {
      "$ref": "#/definitions/lockType",
      "metadata": {
        "description": "Optional. The lock settings of the service."
      }
    },
    "managedIdentities": {
      "$ref": "#/definitions/managedIdentitiesType",
      "metadata": {
        "description": "Optional. The managed identity definition for this resource."
      }
    },
    "roleAssignments": {
      "$ref": "#/definitions/roleAssignmentType",
      "metadata": {
        "description": "Optional. Array of role assignments to create."
      }
    },
    "publicNetworkAccess": {
      "type": "string",
      "defaultValue": "",
      "allowedValues": [
        "",
        "Disabled",
        "Enabled",
        "SecuredByPerimeter"
      ],
      "metadata": {
        "description": "Optional. Whether or not public network access is allowed for this resource. For security reasons it should be disabled. If not specified, it will be disabled by default if private endpoints are set."
      }
    },
    "privateEndpoints": {
      "$ref": "#/definitions/privateEndpointType",
      "metadata": {
        "description": "Optional. Configuration details for private endpoints. For security reasons, it is recommended to use private endpoints whenever possible."
      }
    },
    "networkRuleSets": {
      "$ref": "#/definitions/networkRuleSetType",
      "nullable": true,
      "metadata": {
        "description": "Optional. Configure networking options for Premium SKU Service Bus. This object contains IPs/Subnets to allow or restrict access to private endpoints only. For security reasons, it is recommended to configure this object on the Namespace."
      }
    },
    "disableLocalAuth": {
      "type": "bool",
      "defaultValue": true,
      "metadata": {
        "description": "Optional. This property disables SAS authentication for the Service Bus namespace."
      }
    },
    "tags": {
      "type": "object",
      "nullable": true,
      "metadata": {
        "description": "Optional. Tags of the resource."
      }
    },
    "enableTelemetry": {
      "type": "bool",
      "defaultValue": true,
      "metadata": {
        "description": "Optional. Enable/Disable usage telemetry for module."
      }
    },
    "queues": {
      "$ref": "#/definitions/queueType",
      "nullable": true,
      "metadata": {
        "description": "Optional. The queues to create in the service bus namespace."
      }
    },
    "topics": {
      "$ref": "#/definitions/topicType",
      "nullable": true,
      "metadata": {
        "description": "Optional. The topics to create in the service bus namespace."
      }
    },
    "customerManagedKey": {
      "$ref": "#/definitions/customerManagedKeyType",
      "metadata": {
        "description": "Optional. The customer managed key definition."
      }
    },
    "requireInfrastructureEncryption": {
      "type": "bool",
      "defaultValue": true,
      "metadata": {
        "description": "Optional. Enable infrastructure encryption (double encryption). Note, this setting requires the configuration of Customer-Managed-Keys (CMK) via the corresponding module parameters."
      }
    }
  },
  "variables": {
    "formattedUserAssignedIdentities": "[reduce(map(coalesce(tryGet(parameters('managedIdentities'), 'userAssignedResourcesIds'), createArray()), lambda('id', createObject(format('{0}', lambdaVariables('id')), createObject()))), createObject(), lambda('cur', 'next', union(lambdaVariables('cur'), lambdaVariables('next'))))]",
    "identity": "[if(not(empty(parameters('managedIdentities'))), createObject('type', if(coalesce(tryGet(parameters('managedIdentities'), 'systemAssigned'), false()), if(not(empty(coalesce(tryGet(parameters('managedIdentities'), 'userAssignedResourcesIds'), createObject()))), 'SystemAssigned,UserAssigned', 'SystemAssigned'), if(not(empty(coalesce(tryGet(parameters('managedIdentities'), 'userAssignedResourcesIds'), createObject()))), 'UserAssigned', null())), 'userAssignedIdentities', if(not(empty(variables('formattedUserAssignedIdentities'))), variables('formattedUserAssignedIdentities'), null())), null())]",
    "builtInRoleNames": {
      "Azure Service Bus Data Owner": "[subscriptionResourceId('Microsoft.Authorization/roleDefinitions', '090c5cfd-751d-490a-894a-3ce6f1109419')]",
      "Azure Service Bus Data Receiver": "[subscriptionResourceId('Microsoft.Authorization/roleDefinitions', '4f6d3b9b-027b-4f4c-9142-0e5a2a2247e0')]",
      "Azure Service Bus Data Sender": "[subscriptionResourceId('Microsoft.Authorization/roleDefinitions', '69a216fc-b8fb-44d8-bc22-1f3c2cd27a39')]",
      "Contributor": "[subscriptionResourceId('Microsoft.Authorization/roleDefinitions', 'b24988ac-6180-42a0-ab88-20f7382dd24c')]",
      "Owner": "[subscriptionResourceId('Microsoft.Authorization/roleDefinitions', '8e3af657-a8ff-443c-a75c-2fe8c4bcb635')]",
      "Reader": "[subscriptionResourceId('Microsoft.Authorization/roleDefinitions', 'acdd72a7-3385-48ef-bd42-f606fba81ae7')]",
      "Role Based Access Control Administrator (Preview)": "[subscriptionResourceId('Microsoft.Authorization/roleDefinitions', 'f58310d9-a9f6-439a-9e8d-f62e7b41a168')]",
      "User Access Administrator": "[subscriptionResourceId('Microsoft.Authorization/roleDefinitions', '18d7d88d-d35e-4fb5-a5c3-7773c20a72d9')]"
    }
  },
  "resources": {
    "cMKKeyVault::cMKKey": {
      "condition": "[and(not(empty(tryGet(parameters('customerManagedKey'), 'keyVaultResourceId'))), and(not(empty(tryGet(parameters('customerManagedKey'), 'keyVaultResourceId'))), not(empty(tryGet(parameters('customerManagedKey'), 'keyName')))))]",
      "existing": true,
      "type": "Microsoft.KeyVault/vaults/keys",
      "apiVersion": "2023-02-01",
      "subscriptionId": "[split(coalesce(tryGet(parameters('customerManagedKey'), 'keyVaultResourceId'), '//'), '/')[2]]",
      "resourceGroup": "[split(coalesce(tryGet(parameters('customerManagedKey'), 'keyVaultResourceId'), '////'), '/')[4]]",
      "name": "[format('{0}/{1}', last(split(coalesce(tryGet(parameters('customerManagedKey'), 'keyVaultResourceId'), 'dummyVault'), '/')), coalesce(tryGet(parameters('customerManagedKey'), 'keyName'), 'dummyKey'))]",
      "dependsOn": [
        "cMKKeyVault"
      ]
    },
    "avmTelemetry": {
      "condition": "[parameters('enableTelemetry')]",
      "type": "Microsoft.Resources/deployments",
      "apiVersion": "2023-07-01",
      "name": "[format('46d3xbcp.res.servicebus-namespace.{0}.{1}', replace('-..--..-', '.', '-'), substring(uniqueString(deployment().name, parameters('location')), 0, 4))]",
      "properties": {
        "mode": "Incremental",
        "template": {
          "$schema": "https://schema.management.azure.com/schemas/2019-04-01/deploymentTemplate.json#",
          "contentVersion": "1.0.0.0",
          "resources": [],
          "outputs": {
            "telemetry": {
              "type": "String",
              "value": "For more information, see https://aka.ms/avm/TelemetryInfo"
            }
          }
        }
      }
    },
    "cMKKeyVault": {
      "condition": "[not(empty(tryGet(parameters('customerManagedKey'), 'keyVaultResourceId')))]",
      "existing": true,
      "type": "Microsoft.KeyVault/vaults",
      "apiVersion": "2023-02-01",
      "subscriptionId": "[split(coalesce(tryGet(parameters('customerManagedKey'), 'keyVaultResourceId'), '//'), '/')[2]]",
      "resourceGroup": "[split(coalesce(tryGet(parameters('customerManagedKey'), 'keyVaultResourceId'), '////'), '/')[4]]",
      "name": "[last(split(coalesce(tryGet(parameters('customerManagedKey'), 'keyVaultResourceId'), 'dummyVault'), '/'))]"
    },
    "cMKUserAssignedIdentity": {
      "condition": "[not(empty(tryGet(parameters('customerManagedKey'), 'userAssignedIdentityResourceId')))]",
      "existing": true,
      "type": "Microsoft.ManagedIdentity/userAssignedIdentities",
      "apiVersion": "2023-01-31",
      "subscriptionId": "[split(coalesce(tryGet(parameters('customerManagedKey'), 'userAssignedIdentityResourceId'), '//'), '/')[2]]",
      "resourceGroup": "[split(coalesce(tryGet(parameters('customerManagedKey'), 'userAssignedIdentityResourceId'), '////'), '/')[4]]",
      "name": "[last(split(coalesce(tryGet(parameters('customerManagedKey'), 'userAssignedIdentityResourceId'), 'dummyMsi'), '/'))]"
    },
    "serviceBusNamespace": {
      "type": "Microsoft.ServiceBus/namespaces",
      "apiVersion": "2022-10-01-preview",
      "name": "[parameters('name')]",
      "location": "[parameters('location')]",
      "tags": "[parameters('tags')]",
      "sku": {
        "name": "[parameters('skuObject').name]",
        "capacity": "[tryGet(parameters('skuObject'), 'capacity')]"
      },
      "identity": "[variables('identity')]",
      "properties": {
        "publicNetworkAccess": "[if(not(empty(parameters('publicNetworkAccess'))), parameters('publicNetworkAccess'), if(and(not(empty(parameters('privateEndpoints'))), empty(parameters('networkRuleSets'))), 'Disabled', 'Enabled'))]",
        "minimumTlsVersion": "[parameters('minimumTlsVersion')]",
        "alternateName": "[parameters('alternateName')]",
        "zoneRedundant": "[parameters('zoneRedundant')]",
        "disableLocalAuth": "[parameters('disableLocalAuth')]",
        "premiumMessagingPartitions": "[if(equals(parameters('skuObject').name, 'Premium'), parameters('premiumMessagingPartitions'), 0)]",
        "encryption": "[if(not(empty(parameters('customerManagedKey'))), createObject('keySource', 'Microsoft.KeyVault', 'keyVaultProperties', createArray(createObject('identity', if(not(empty(tryGet(parameters('customerManagedKey'), 'userAssignedIdentityResourceId'))), createObject('userAssignedIdentity', extensionResourceId(format('/subscriptions/{0}/resourceGroups/{1}', split(coalesce(tryGet(parameters('customerManagedKey'), 'userAssignedIdentityResourceId'), '//'), '/')[2], split(coalesce(tryGet(parameters('customerManagedKey'), 'userAssignedIdentityResourceId'), '////'), '/')[4]), 'Microsoft.ManagedIdentity/userAssignedIdentities', last(split(coalesce(tryGet(parameters('customerManagedKey'), 'userAssignedIdentityResourceId'), 'dummyMsi'), '/')))), null()), 'keyName', parameters('customerManagedKey').keyName, 'keyVaultUri', reference('cMKKeyVault').vaultUri, 'keyVersion', if(not(empty(coalesce(tryGet(parameters('customerManagedKey'), 'keyVersion'), ''))), parameters('customerManagedKey').keyVersion, last(split(reference('cMKKeyVault::cMKKey').keyUriWithVersion, '/'))))), 'requireInfrastructureEncryption', parameters('requireInfrastructureEncryption')), null())]"
      },
      "dependsOn": [
        "cMKKeyVault",
        "cMKUserAssignedIdentity"
      ]
    },
    "serviceBusNamespace_lock": {
      "condition": "[and(not(empty(coalesce(parameters('lock'), createObject()))), not(equals(tryGet(parameters('lock'), 'kind'), 'None')))]",
      "type": "Microsoft.Authorization/locks",
      "apiVersion": "2020-05-01",
      "scope": "[format('Microsoft.ServiceBus/namespaces/{0}', parameters('name'))]",
      "name": "[coalesce(tryGet(parameters('lock'), 'name'), format('lock-{0}', parameters('name')))]",
      "properties": {
        "level": "[coalesce(tryGet(parameters('lock'), 'kind'), '')]",
        "notes": "[if(equals(tryGet(parameters('lock'), 'kind'), 'CanNotDelete'), 'Cannot delete resource or child resources.', 'Cannot delete or modify the resource or child resources.')]"
      },
      "dependsOn": [
        "serviceBusNamespace"
      ]
    },
    "serviceBusNamespace_diagnosticSettings": {
      "copy": {
        "name": "serviceBusNamespace_diagnosticSettings",
        "count": "[length(coalesce(parameters('diagnosticSettings'), createArray()))]"
      },
      "type": "Microsoft.Insights/diagnosticSettings",
      "apiVersion": "2021-05-01-preview",
      "scope": "[format('Microsoft.ServiceBus/namespaces/{0}', parameters('name'))]",
      "name": "[coalesce(tryGet(coalesce(parameters('diagnosticSettings'), createArray())[copyIndex()], 'name'), format('{0}-diagnosticSettings', parameters('name')))]",
      "properties": {
        "copy": [
          {
            "name": "metrics",
            "count": "[length(coalesce(tryGet(coalesce(parameters('diagnosticSettings'), createArray())[copyIndex()], 'metricCategories'), createArray(createObject('category', 'AllMetrics'))))]",
            "input": {
              "category": "[coalesce(tryGet(coalesce(parameters('diagnosticSettings'), createArray())[copyIndex()], 'metricCategories'), createArray(createObject('category', 'AllMetrics')))[copyIndex('metrics')].category]",
              "enabled": "[coalesce(tryGet(coalesce(tryGet(coalesce(parameters('diagnosticSettings'), createArray())[copyIndex()], 'metricCategories'), createArray(createObject('category', 'AllMetrics')))[copyIndex('metrics')], 'enabled'), true())]",
              "timeGrain": null
            }
          },
          {
            "name": "logs",
            "count": "[length(coalesce(tryGet(coalesce(parameters('diagnosticSettings'), createArray())[copyIndex()], 'logCategoriesAndGroups'), createArray(createObject('categoryGroup', 'allLogs'))))]",
            "input": {
              "categoryGroup": "[tryGet(coalesce(tryGet(coalesce(parameters('diagnosticSettings'), createArray())[copyIndex()], 'logCategoriesAndGroups'), createArray(createObject('categoryGroup', 'allLogs')))[copyIndex('logs')], 'categoryGroup')]",
              "category": "[tryGet(coalesce(tryGet(coalesce(parameters('diagnosticSettings'), createArray())[copyIndex()], 'logCategoriesAndGroups'), createArray(createObject('categoryGroup', 'allLogs')))[copyIndex('logs')], 'category')]",
              "enabled": "[coalesce(tryGet(coalesce(tryGet(coalesce(parameters('diagnosticSettings'), createArray())[copyIndex()], 'logCategoriesAndGroups'), createArray(createObject('categoryGroup', 'allLogs')))[copyIndex('logs')], 'enabled'), true())]"
            }
          }
        ],
        "storageAccountId": "[tryGet(coalesce(parameters('diagnosticSettings'), createArray())[copyIndex()], 'storageAccountResourceId')]",
        "workspaceId": "[tryGet(coalesce(parameters('diagnosticSettings'), createArray())[copyIndex()], 'workspaceResourceId')]",
        "eventHubAuthorizationRuleId": "[tryGet(coalesce(parameters('diagnosticSettings'), createArray())[copyIndex()], 'eventHubAuthorizationRuleResourceId')]",
        "eventHubName": "[tryGet(coalesce(parameters('diagnosticSettings'), createArray())[copyIndex()], 'eventHubName')]",
        "marketplacePartnerId": "[tryGet(coalesce(parameters('diagnosticSettings'), createArray())[copyIndex()], 'marketplacePartnerResourceId')]",
        "logAnalyticsDestinationType": "[tryGet(coalesce(parameters('diagnosticSettings'), createArray())[copyIndex()], 'logAnalyticsDestinationType')]"
      },
      "dependsOn": [
        "serviceBusNamespace"
      ]
    },
    "serviceBusNamespace_roleAssignments": {
      "copy": {
        "name": "serviceBusNamespace_roleAssignments",
        "count": "[length(coalesce(parameters('roleAssignments'), createArray()))]"
      },
      "type": "Microsoft.Authorization/roleAssignments",
      "apiVersion": "2022-04-01",
      "scope": "[format('Microsoft.ServiceBus/namespaces/{0}', parameters('name'))]",
      "name": "[guid(resourceId('Microsoft.ServiceBus/namespaces', parameters('name')), coalesce(parameters('roleAssignments'), createArray())[copyIndex()].principalId, coalesce(parameters('roleAssignments'), createArray())[copyIndex()].roleDefinitionIdOrName)]",
      "properties": {
        "roleDefinitionId": "[if(contains(variables('builtInRoleNames'), coalesce(parameters('roleAssignments'), createArray())[copyIndex()].roleDefinitionIdOrName), variables('builtInRoleNames')[coalesce(parameters('roleAssignments'), createArray())[copyIndex()].roleDefinitionIdOrName], if(contains(coalesce(parameters('roleAssignments'), createArray())[copyIndex()].roleDefinitionIdOrName, '/providers/Microsoft.Authorization/roleDefinitions/'), coalesce(parameters('roleAssignments'), createArray())[copyIndex()].roleDefinitionIdOrName, subscriptionResourceId('Microsoft.Authorization/roleDefinitions', coalesce(parameters('roleAssignments'), createArray())[copyIndex()].roleDefinitionIdOrName)))]",
        "principalId": "[coalesce(parameters('roleAssignments'), createArray())[copyIndex()].principalId]",
        "description": "[tryGet(coalesce(parameters('roleAssignments'), createArray())[copyIndex()], 'description')]",
        "principalType": "[tryGet(coalesce(parameters('roleAssignments'), createArray())[copyIndex()], 'principalType')]",
        "condition": "[tryGet(coalesce(parameters('roleAssignments'), createArray())[copyIndex()], 'condition')]",
        "conditionVersion": "[if(not(empty(tryGet(coalesce(parameters('roleAssignments'), createArray())[copyIndex()], 'condition'))), coalesce(tryGet(coalesce(parameters('roleAssignments'), createArray())[copyIndex()], 'conditionVersion'), '2.0'), null())]",
        "delegatedManagedIdentityResourceId": "[tryGet(coalesce(parameters('roleAssignments'), createArray())[copyIndex()], 'delegatedManagedIdentityResourceId')]"
      },
      "dependsOn": [
        "serviceBusNamespace"
      ]
    },
    "serviceBusNamespace_authorizationRules": {
      "copy": {
        "name": "serviceBusNamespace_authorizationRules",
        "count": "[length(parameters('authorizationRules'))]"
      },
      "type": "Microsoft.Resources/deployments",
      "apiVersion": "2022-09-01",
      "name": "[format('{0}-AuthorizationRules-{1}', uniqueString(deployment().name, parameters('location')), copyIndex())]",
      "properties": {
        "expressionEvaluationOptions": {
          "scope": "inner"
        },
        "mode": "Incremental",
        "parameters": {
          "namespaceName": {
            "value": "[parameters('name')]"
          },
          "name": {
            "value": "[parameters('authorizationRules')[copyIndex()].name]"
          },
          "rights": {
            "value": "[tryGet(parameters('authorizationRules')[copyIndex()], 'rights')]"
          }
        },
        "template": {
          "$schema": "https://schema.management.azure.com/schemas/2019-04-01/deploymentTemplate.json#",
          "contentVersion": "1.0.0.0",
          "metadata": {
            "_generator": {
              "name": "bicep",
<<<<<<< HEAD
              "version": "0.26.54.24096",
              "templateHash": "17436716625562680995"
=======
              "version": "0.26.170.59819",
              "templateHash": "8796609182952388149"
>>>>>>> a302384a
            },
            "name": "Service Bus Namespace Authorization Rules",
            "description": "This module deploys a Service Bus Namespace Authorization Rule.",
            "owner": "Azure/module-maintainers"
          },
          "parameters": {
            "namespaceName": {
              "type": "string",
              "minLength": 6,
              "maxLength": 50,
              "metadata": {
                "description": "Conditional. The name of the parent Service Bus Namespace for the Service Bus Queue. Required if the template is used in a standalone deployment."
              }
            },
            "name": {
              "type": "string",
              "metadata": {
                "description": "Required. The name of the authorization rule."
              }
            },
            "rights": {
              "type": "array",
              "defaultValue": [],
              "allowedValues": [
                "Listen",
                "Manage",
                "Send"
              ],
              "metadata": {
                "description": "Optional. The rights associated with the rule."
              }
            }
          },
          "resources": [
            {
              "type": "Microsoft.ServiceBus/namespaces/AuthorizationRules",
              "apiVersion": "2022-10-01-preview",
              "name": "[format('{0}/{1}', parameters('namespaceName'), parameters('name'))]",
              "properties": {
                "rights": "[parameters('rights')]"
              }
            }
          ],
          "outputs": {
            "name": {
              "type": "string",
              "metadata": {
                "description": "The name of the authorization rule."
              },
              "value": "[parameters('name')]"
            },
            "resourceId": {
              "type": "string",
              "metadata": {
                "description": "The resource ID of the authorization rule."
              },
              "value": "[resourceId('Microsoft.ServiceBus/namespaces/AuthorizationRules', parameters('namespaceName'), parameters('name'))]"
            },
            "resourceGroupName": {
              "type": "string",
              "metadata": {
                "description": "The name of the Resource Group the authorization rule was created in."
              },
              "value": "[resourceGroup().name]"
            }
          }
        }
      },
      "dependsOn": [
        "serviceBusNamespace"
      ]
    },
    "serviceBusNamespace_disasterRecoveryConfig": {
      "condition": "[not(empty(parameters('disasterRecoveryConfig')))]",
      "type": "Microsoft.Resources/deployments",
      "apiVersion": "2022-09-01",
      "name": "[format('{0}-DisasterRecoveryConfig', uniqueString(deployment().name, parameters('location')))]",
      "properties": {
        "expressionEvaluationOptions": {
          "scope": "inner"
        },
        "mode": "Incremental",
        "parameters": {
          "namespaceName": {
            "value": "[parameters('name')]"
          },
          "name": {
            "value": "[coalesce(tryGet(parameters('disasterRecoveryConfig'), 'name'), 'default')]"
          },
          "alternateName": {
            "value": "[tryGet(parameters('disasterRecoveryConfig'), 'alternateName')]"
          },
          "partnerNamespaceResourceID": {
            "value": "[tryGet(parameters('disasterRecoveryConfig'), 'partnerNamespace')]"
          }
        },
        "template": {
          "$schema": "https://schema.management.azure.com/schemas/2019-04-01/deploymentTemplate.json#",
          "contentVersion": "1.0.0.0",
          "metadata": {
            "_generator": {
              "name": "bicep",
<<<<<<< HEAD
              "version": "0.26.54.24096",
              "templateHash": "5141733056602320076"
=======
              "version": "0.26.170.59819",
              "templateHash": "2457681488755677620"
>>>>>>> a302384a
            },
            "name": "Service Bus Namespace Disaster Recovery Configs",
            "description": "This module deploys a Service Bus Namespace Disaster Recovery Config",
            "owner": "Azure/module-maintainers"
          },
          "parameters": {
            "namespaceName": {
              "type": "string",
              "minLength": 6,
              "maxLength": 50,
              "metadata": {
                "description": "Conditional. The name of the parent Service Bus Namespace for the Service Bus Queue. Required if the template is used in a standalone deployment."
              }
            },
            "name": {
              "type": "string",
              "defaultValue": "default",
              "metadata": {
                "description": "Optional. The name of the disaster recovery config."
              }
            },
            "alternateName": {
              "type": "string",
              "defaultValue": "",
              "metadata": {
                "description": "Optional. Primary/Secondary eventhub namespace name, which is part of GEO DR pairing."
              }
            },
            "partnerNamespaceResourceID": {
              "type": "string",
              "defaultValue": "",
              "metadata": {
                "description": "Optional. Resource ID of the Primary/Secondary event hub namespace name, which is part of GEO DR pairing."
              }
            }
          },
          "resources": [
            {
              "type": "Microsoft.ServiceBus/namespaces/disasterRecoveryConfigs",
              "apiVersion": "2022-10-01-preview",
              "name": "[format('{0}/{1}', parameters('namespaceName'), parameters('name'))]",
              "properties": {
                "alternateName": "[parameters('alternateName')]",
                "partnerNamespace": "[parameters('partnerNamespaceResourceID')]"
              }
            }
          ],
          "outputs": {
            "name": {
              "type": "string",
              "metadata": {
                "description": "The name of the disaster recovery config."
              },
              "value": "[parameters('name')]"
            },
            "resourceId": {
              "type": "string",
              "metadata": {
                "description": "The Resource ID of the disaster recovery config."
              },
              "value": "[resourceId('Microsoft.ServiceBus/namespaces/disasterRecoveryConfigs', parameters('namespaceName'), parameters('name'))]"
            },
            "resourceGroupName": {
              "type": "string",
              "metadata": {
                "description": "The name of the Resource Group the disaster recovery config was created in."
              },
              "value": "[resourceGroup().name]"
            }
          }
        }
      },
      "dependsOn": [
        "serviceBusNamespace"
      ]
    },
    "serviceBusNamespace_migrationConfigurations": {
      "condition": "[not(empty(coalesce(parameters('migrationConfiguration'), createObject())))]",
      "type": "Microsoft.Resources/deployments",
      "apiVersion": "2022-09-01",
      "name": "[format('{0}-MigrationConfigurations', uniqueString(deployment().name, parameters('location')))]",
      "properties": {
        "expressionEvaluationOptions": {
          "scope": "inner"
        },
        "mode": "Incremental",
        "parameters": {
          "namespaceName": {
            "value": "[parameters('name')]"
          },
          "postMigrationName": {
            "value": "[parameters('migrationConfiguration').postMigrationName]"
          },
          "targetNamespaceResourceId": {
            "value": "[parameters('migrationConfiguration').targetNamespace]"
          }
        },
        "template": {
          "$schema": "https://schema.management.azure.com/schemas/2019-04-01/deploymentTemplate.json#",
          "contentVersion": "1.0.0.0",
          "metadata": {
            "_generator": {
              "name": "bicep",
<<<<<<< HEAD
              "version": "0.26.54.24096",
              "templateHash": "15192198614426327006"
=======
              "version": "0.26.170.59819",
              "templateHash": "16322713515483912947"
>>>>>>> a302384a
            },
            "name": "Service Bus Namespace Migration Configuration",
            "description": "This module deploys a Service Bus Namespace Migration Configuration.",
            "owner": "Azure/module-maintainers"
          },
          "parameters": {
            "namespaceName": {
              "type": "string",
              "minLength": 6,
              "maxLength": 50,
              "metadata": {
                "description": "Conditional. The name of the parent Service Bus Namespace for the Service Bus Queue. Required if the template is used in a standalone deployment."
              }
            },
            "postMigrationName": {
              "type": "string",
              "metadata": {
                "description": "Required. Name to access Standard Namespace after migration."
              }
            },
            "targetNamespaceResourceId": {
              "type": "string",
              "metadata": {
                "description": "Required. Existing premium Namespace resource ID which has no entities, will be used for migration."
              }
            }
          },
          "resources": [
            {
              "type": "Microsoft.ServiceBus/namespaces/migrationConfigurations",
              "apiVersion": "2022-10-01-preview",
              "name": "[format('{0}/{1}', parameters('namespaceName'), '$default')]",
              "properties": {
                "targetNamespace": "[parameters('targetNamespaceResourceId')]",
                "postMigrationName": "[parameters('postMigrationName')]"
              }
            }
          ],
          "outputs": {
            "name": {
              "type": "string",
              "metadata": {
                "description": "The name of the migration configuration."
              },
              "value": "$default"
            },
            "resourceId": {
              "type": "string",
              "metadata": {
                "description": "The Resource ID of the migration configuration."
              },
              "value": "[resourceId('Microsoft.ServiceBus/namespaces/migrationConfigurations', parameters('namespaceName'), '$default')]"
            },
            "resourceGroupName": {
              "type": "string",
              "metadata": {
                "description": "The name of the Resource Group the migration configuration was created in."
              },
              "value": "[resourceGroup().name]"
            }
          }
        }
      },
      "dependsOn": [
        "serviceBusNamespace"
      ]
    },
    "serviceBusNamespace_networkRuleSet": {
      "condition": "[or(not(empty(parameters('networkRuleSets'))), not(empty(parameters('privateEndpoints'))))]",
      "type": "Microsoft.Resources/deployments",
      "apiVersion": "2022-09-01",
      "name": "[format('{0}-NetworkRuleSet', uniqueString(deployment().name, parameters('location')))]",
      "properties": {
        "expressionEvaluationOptions": {
          "scope": "inner"
        },
        "mode": "Incremental",
        "parameters": {
          "namespaceName": {
            "value": "[parameters('name')]"
          },
          "publicNetworkAccess": {
            "value": "[coalesce(tryGet(parameters('networkRuleSets'), 'publicNetworkAccess'), if(and(not(empty(parameters('privateEndpoints'))), empty(parameters('networkRuleSets'))), 'Disabled', 'Enabled'))]"
          },
          "defaultAction": {
            "value": "[coalesce(tryGet(parameters('networkRuleSets'), 'defaultAction'), 'Allow')]"
          },
          "trustedServiceAccessEnabled": {
            "value": "[coalesce(tryGet(parameters('networkRuleSets'), 'trustedServiceAccessEnabled'), true())]"
          },
          "ipRules": {
            "value": "[coalesce(tryGet(parameters('networkRuleSets'), 'ipRules'), createArray())]"
          },
          "virtualNetworkRules": {
            "value": "[coalesce(tryGet(parameters('networkRuleSets'), 'virtualNetworkRules'), createArray())]"
          }
        },
        "template": {
          "$schema": "https://schema.management.azure.com/schemas/2019-04-01/deploymentTemplate.json#",
          "contentVersion": "1.0.0.0",
          "metadata": {
            "_generator": {
              "name": "bicep",
<<<<<<< HEAD
              "version": "0.26.54.24096",
              "templateHash": "4933314100479664510"
=======
              "version": "0.26.170.59819",
              "templateHash": "12093830653931933232"
>>>>>>> a302384a
            },
            "name": "Service Bus Namespace Network Rule Sets",
            "description": "This module deploys a ServiceBus Namespace Network Rule Set.",
            "owner": "Azure/module-maintainers"
          },
          "parameters": {
            "namespaceName": {
              "type": "string",
              "minLength": 6,
              "maxLength": 50,
              "metadata": {
                "description": "Conditional. The name of the parent Service Bus Namespace for the Service Bus Network Rule Set. Required if the template is used in a standalone deployment."
              }
            },
            "publicNetworkAccess": {
              "type": "string",
              "defaultValue": "Enabled",
              "allowedValues": [
                "Enabled",
                "Disabled"
              ],
              "metadata": {
                "description": "Optional. This determines if traffic is allowed over public network. Default is \"Enabled\". If set to \"Disabled\", traffic to this namespace will be restricted over Private Endpoints only and network rules will not be applied."
              }
            },
            "defaultAction": {
              "type": "string",
              "defaultValue": "Allow",
              "allowedValues": [
                "Allow",
                "Deny"
              ],
              "metadata": {
                "description": "Optional. Default Action for Network Rule Set. Default is \"Allow\". It will not be set if publicNetworkAccess is \"Disabled\". Otherwise, it will be set to \"Deny\" if ipRules or virtualNetworkRules are being used."
              }
            },
            "trustedServiceAccessEnabled": {
              "type": "bool",
              "defaultValue": true,
              "metadata": {
                "description": "Optional. Value that indicates whether Trusted Service Access is enabled or not. Default is \"true\". It will not be set if publicNetworkAccess is \"Disabled\"."
              }
            },
            "virtualNetworkRules": {
              "type": "array",
              "defaultValue": [],
              "metadata": {
                "description": "Optional. List virtual network rules. It will not be set if publicNetworkAccess is \"Disabled\". Otherwise, when used, defaultAction will be set to \"Deny\"."
              }
            },
            "ipRules": {
              "type": "array",
              "defaultValue": [],
              "metadata": {
                "description": "Optional. List of IpRules. It will not be set if publicNetworkAccess is \"Disabled\". Otherwise, when used, defaultAction will be set to \"Deny\"."
              }
            }
          },
          "variables": {
            "copy": [
              {
                "name": "networkRules",
                "count": "[length(parameters('virtualNetworkRules'))]",
                "input": {
                  "ignoreMissingVnetServiceEndpoint": "[if(contains(parameters('virtualNetworkRules')[copyIndex('networkRules')], 'ignoreMissingVnetServiceEndpoint'), parameters('virtualNetworkRules')[copyIndex('networkRules')].ignoreMissingVnetServiceEndpoint, null())]",
                  "subnet": "[if(contains(parameters('virtualNetworkRules')[copyIndex('networkRules')], 'subnetResourceId'), createObject('id', parameters('virtualNetworkRules')[copyIndex('networkRules')].subnetResourceId), null())]"
                }
              }
            ]
          },
          "resources": [
            {
              "type": "Microsoft.ServiceBus/namespaces/networkRuleSets",
              "apiVersion": "2022-10-01-preview",
              "name": "[format('{0}/{1}', parameters('namespaceName'), 'default')]",
              "properties": {
                "publicNetworkAccess": "[parameters('publicNetworkAccess')]",
                "defaultAction": "[if(equals(parameters('publicNetworkAccess'), 'Enabled'), if(or(not(empty(parameters('ipRules'))), not(empty(parameters('virtualNetworkRules')))), 'Deny', parameters('defaultAction')), null())]",
                "trustedServiceAccessEnabled": "[if(equals(parameters('publicNetworkAccess'), 'Enabled'), parameters('trustedServiceAccessEnabled'), null())]",
                "ipRules": "[if(equals(parameters('publicNetworkAccess'), 'Enabled'), parameters('ipRules'), null())]",
                "virtualNetworkRules": "[if(equals(parameters('publicNetworkAccess'), 'Enabled'), variables('networkRules'), null())]"
              }
            }
          ],
          "outputs": {
            "name": {
              "type": "string",
              "metadata": {
                "description": "The name of the network rule set."
              },
              "value": "default"
            },
            "resourceId": {
              "type": "string",
              "metadata": {
                "description": "The resource ID of the network rule set."
              },
              "value": "[resourceId('Microsoft.ServiceBus/namespaces/networkRuleSets', parameters('namespaceName'), 'default')]"
            },
            "resourceGroupName": {
              "type": "string",
              "metadata": {
                "description": "The name of the resource group the network rule set was created in."
              },
              "value": "[resourceGroup().name]"
            }
          }
        }
      },
      "dependsOn": [
        "serviceBusNamespace"
      ]
    },
    "serviceBusNamespace_queues": {
      "copy": {
        "name": "serviceBusNamespace_queues",
        "count": "[length(coalesce(parameters('queues'), createArray()))]"
      },
      "type": "Microsoft.Resources/deployments",
      "apiVersion": "2022-09-01",
      "name": "[format('{0}-Queue-{1}', uniqueString(deployment().name, parameters('location')), copyIndex())]",
      "properties": {
        "expressionEvaluationOptions": {
          "scope": "inner"
        },
        "mode": "Incremental",
        "parameters": {
          "namespaceName": {
            "value": "[parameters('name')]"
          },
          "name": {
            "value": "[coalesce(parameters('queues'), createArray())[copyIndex()].name]"
          },
          "autoDeleteOnIdle": {
            "value": "[tryGet(coalesce(parameters('queues'), createArray())[copyIndex()], 'autoDeleteOnIdle')]"
          },
          "forwardDeadLetteredMessagesTo": {
            "value": "[tryGet(coalesce(parameters('queues'), createArray())[copyIndex()], 'forwardDeadLetteredMessagesTo')]"
          },
          "forwardTo": {
            "value": "[tryGet(coalesce(parameters('queues'), createArray())[copyIndex()], 'forwardTo')]"
          },
          "maxMessageSizeInKilobytes": {
            "value": "[tryGet(coalesce(parameters('queues'), createArray())[copyIndex()], 'maxMessageSizeInKilobytes')]"
          },
          "authorizationRules": {
            "value": "[tryGet(coalesce(parameters('queues'), createArray())[copyIndex()], 'authorizationRules')]"
          },
          "deadLetteringOnMessageExpiration": {
            "value": "[tryGet(coalesce(parameters('queues'), createArray())[copyIndex()], 'deadLetteringOnMessageExpiration')]"
          },
          "defaultMessageTimeToLive": {
            "value": "[tryGet(coalesce(parameters('queues'), createArray())[copyIndex()], 'defaultMessageTimeToLive')]"
          },
          "duplicateDetectionHistoryTimeWindow": {
            "value": "[tryGet(coalesce(parameters('queues'), createArray())[copyIndex()], 'duplicateDetectionHistoryTimeWindow')]"
          },
          "enableBatchedOperations": {
            "value": "[tryGet(coalesce(parameters('queues'), createArray())[copyIndex()], 'enableBatchedOperations')]"
          },
          "enableExpress": {
            "value": "[tryGet(coalesce(parameters('queues'), createArray())[copyIndex()], 'enableExpress')]"
          },
          "enablePartitioning": {
            "value": "[tryGet(coalesce(parameters('queues'), createArray())[copyIndex()], 'enablePartitioning')]"
          },
          "lock": {
            "value": "[coalesce(tryGet(coalesce(parameters('queues'), createArray())[copyIndex()], 'lock'), parameters('lock'))]"
          },
          "lockDuration": {
            "value": "[tryGet(coalesce(parameters('queues'), createArray())[copyIndex()], 'lockDuration')]"
          },
          "maxDeliveryCount": {
            "value": "[tryGet(coalesce(parameters('queues'), createArray())[copyIndex()], 'maxDeliveryCount')]"
          },
          "maxSizeInMegabytes": {
            "value": "[tryGet(coalesce(parameters('queues'), createArray())[copyIndex()], 'maxSizeInMegabytes')]"
          },
          "requiresDuplicateDetection": {
            "value": "[tryGet(coalesce(parameters('queues'), createArray())[copyIndex()], 'requiresDuplicateDetection')]"
          },
          "requiresSession": {
            "value": "[tryGet(coalesce(parameters('queues'), createArray())[copyIndex()], 'requiresSession')]"
          },
          "roleAssignments": {
            "value": "[tryGet(coalesce(parameters('queues'), createArray())[copyIndex()], 'roleAssignments')]"
          },
          "status": {
            "value": "[tryGet(coalesce(parameters('queues'), createArray())[copyIndex()], 'status')]"
          }
        },
        "template": {
          "$schema": "https://schema.management.azure.com/schemas/2019-04-01/deploymentTemplate.json#",
          "languageVersion": "2.0",
          "contentVersion": "1.0.0.0",
          "metadata": {
            "_generator": {
              "name": "bicep",
<<<<<<< HEAD
              "version": "0.26.54.24096",
              "templateHash": "5679821968845040041"
=======
              "version": "0.26.170.59819",
              "templateHash": "10463460824316688291"
>>>>>>> a302384a
            },
            "name": "Service Bus Namespace Queue",
            "description": "This module deploys a Service Bus Namespace Queue.",
            "owner": "Azure/module-maintainers"
          },
          "definitions": {
            "lockType": {
              "type": "object",
              "properties": {
                "name": {
                  "type": "string",
                  "nullable": true,
                  "metadata": {
                    "description": "Optional. Specify the name of lock."
                  }
                },
                "kind": {
                  "type": "string",
                  "allowedValues": [
                    "CanNotDelete",
                    "None",
                    "ReadOnly"
                  ],
                  "nullable": true,
                  "metadata": {
                    "description": "Optional. Specify the type of lock."
                  }
                }
              },
              "nullable": true
            },
            "roleAssignmentType": {
              "type": "array",
              "items": {
                "type": "object",
                "properties": {
                  "roleDefinitionIdOrName": {
                    "type": "string",
                    "metadata": {
                      "description": "Required. The role to assign. You can provide either the display name of the role definition, the role definition GUID, or its fully qualified ID in the following format: '/providers/Microsoft.Authorization/roleDefinitions/c2f4ef07-c644-48eb-af81-4b1b4947fb11'."
                    }
                  },
                  "principalId": {
                    "type": "string",
                    "metadata": {
                      "description": "Required. The principal ID of the principal (user/group/identity) to assign the role to."
                    }
                  },
                  "principalType": {
                    "type": "string",
                    "allowedValues": [
                      "Device",
                      "ForeignGroup",
                      "Group",
                      "ServicePrincipal",
                      "User"
                    ],
                    "nullable": true,
                    "metadata": {
                      "description": "Optional. The principal type of the assigned principal ID."
                    }
                  },
                  "description": {
                    "type": "string",
                    "nullable": true,
                    "metadata": {
                      "description": "Optional. The description of the role assignment."
                    }
                  },
                  "condition": {
                    "type": "string",
                    "nullable": true,
                    "metadata": {
                      "description": "Optional. The conditions on the role assignment. This limits the resources it can be assigned to. e.g.: @Resource[Microsoft.Storage/storageAccounts/blobServices/containers:ContainerName] StringEqualsIgnoreCase \"foo_storage_container\"."
                    }
                  },
                  "conditionVersion": {
                    "type": "string",
                    "allowedValues": [
                      "2.0"
                    ],
                    "nullable": true,
                    "metadata": {
                      "description": "Optional. Version of the condition."
                    }
                  },
                  "delegatedManagedIdentityResourceId": {
                    "type": "string",
                    "nullable": true,
                    "metadata": {
                      "description": "Optional. The Resource Id of the delegated managed identity resource."
                    }
                  }
                }
              },
              "nullable": true
            }
          },
          "parameters": {
            "namespaceName": {
              "type": "string",
              "minLength": 6,
              "maxLength": 50,
              "metadata": {
                "description": "Conditional. The name of the parent Service Bus Namespace for the Service Bus Queue. Required if the template is used in a standalone deployment."
              }
            },
            "name": {
              "type": "string",
              "minLength": 6,
              "maxLength": 50,
              "metadata": {
                "description": "Required. Name of the Service Bus Queue."
              }
            },
            "autoDeleteOnIdle": {
              "type": "string",
              "nullable": true,
              "metadata": {
                "description": "Optional. ISO 8061 timeSpan idle interval after which the queue is automatically deleted. The minimum duration is 5 minutes (PT5M)."
              }
            },
            "forwardDeadLetteredMessagesTo": {
              "type": "string",
              "nullable": true,
              "metadata": {
                "description": "Optional. Queue/Topic name to forward the Dead Letter message."
              }
            },
            "forwardTo": {
              "type": "string",
              "nullable": true,
              "metadata": {
                "description": "Optional. Queue/Topic name to forward the messages."
              }
            },
            "lockDuration": {
              "type": "string",
              "defaultValue": "PT1M",
              "metadata": {
                "description": "Optional. ISO 8601 timespan duration of a peek-lock; that is, the amount of time that the message is locked for other receivers. The maximum value for LockDuration is 5 minutes; the default value is 1 minute."
              }
            },
            "maxSizeInMegabytes": {
              "type": "int",
              "defaultValue": 1024,
              "metadata": {
                "description": "Optional. The maximum size of the queue in megabytes, which is the size of memory allocated for the queue. Default is 1024."
              }
            },
            "requiresDuplicateDetection": {
              "type": "bool",
              "defaultValue": false,
              "metadata": {
                "description": "Optional. A value indicating if this queue requires duplicate detection."
              }
            },
            "requiresSession": {
              "type": "bool",
              "defaultValue": false,
              "metadata": {
                "description": "Optional. A value that indicates whether the queue supports the concept of sessions."
              }
            },
            "defaultMessageTimeToLive": {
              "type": "string",
              "defaultValue": "P14D",
              "metadata": {
                "description": "Optional. ISO 8601 default message timespan to live value. This is the duration after which the message expires, starting from when the message is sent to Service Bus. This is the default value used when TimeToLive is not set on a message itself."
              }
            },
            "deadLetteringOnMessageExpiration": {
              "type": "bool",
              "defaultValue": true,
              "metadata": {
                "description": "Optional. A value that indicates whether this queue has dead letter support when a message expires."
              }
            },
            "enableBatchedOperations": {
              "type": "bool",
              "defaultValue": true,
              "metadata": {
                "description": "Optional. Value that indicates whether server-side batched operations are enabled."
              }
            },
            "duplicateDetectionHistoryTimeWindow": {
              "type": "string",
              "defaultValue": "PT10M",
              "metadata": {
                "description": "Optional. ISO 8601 timeSpan structure that defines the duration of the duplicate detection history. The default value is 10 minutes."
              }
            },
            "maxDeliveryCount": {
              "type": "int",
              "defaultValue": 10,
              "metadata": {
                "description": "Optional. The maximum delivery count. A message is automatically deadlettered after this number of deliveries. default value is 10."
              }
            },
            "maxMessageSizeInKilobytes": {
              "type": "int",
              "defaultValue": 1024,
              "metadata": {
                "description": "Optional. Maximum size (in KB) of the message payload that can be accepted by the queue. This property is only used in Premium today and default is 1024."
              }
            },
            "status": {
              "type": "string",
              "defaultValue": "Active",
              "allowedValues": [
                "Active",
                "Disabled",
                "Restoring",
                "SendDisabled",
                "ReceiveDisabled",
                "Creating",
                "Deleting",
                "Renaming",
                "Unknown"
              ],
              "metadata": {
                "description": "Optional. Enumerates the possible values for the status of a messaging entity. - Active, Disabled, Restoring, SendDisabled, ReceiveDisabled, Creating, Deleting, Renaming, Unknown."
              }
            },
            "enablePartitioning": {
              "type": "bool",
              "defaultValue": false,
              "metadata": {
                "description": "Optional. A value that indicates whether the queue is to be partitioned across multiple message brokers."
              }
            },
            "enableExpress": {
              "type": "bool",
              "defaultValue": false,
              "metadata": {
                "description": "Optional. A value that indicates whether Express Entities are enabled. An express queue holds a message in memory temporarily before writing it to persistent storage. This property is only used if the `service-bus/namespace` sku is Premium."
              }
            },
            "authorizationRules": {
              "type": "array",
              "defaultValue": [],
              "metadata": {
                "description": "Optional. Authorization Rules for the Service Bus Queue."
              }
            },
            "lock": {
              "$ref": "#/definitions/lockType",
              "metadata": {
                "description": "Optional. The lock settings of the service."
              }
            },
            "roleAssignments": {
              "$ref": "#/definitions/roleAssignmentType",
              "metadata": {
                "description": "Optional. Array of role assignments to create."
              }
            }
          },
          "variables": {
            "builtInRoleNames": {
              "Azure Service Bus Data Owner": "[subscriptionResourceId('Microsoft.Authorization/roleDefinitions', '090c5cfd-751d-490a-894a-3ce6f1109419')]",
              "Azure Service Bus Data Receiver": "[subscriptionResourceId('Microsoft.Authorization/roleDefinitions', '4f6d3b9b-027b-4f4c-9142-0e5a2a2247e0')]",
              "Azure Service Bus Data Sender": "[subscriptionResourceId('Microsoft.Authorization/roleDefinitions', '69a216fc-b8fb-44d8-bc22-1f3c2cd27a39')]",
              "Contributor": "[subscriptionResourceId('Microsoft.Authorization/roleDefinitions', 'b24988ac-6180-42a0-ab88-20f7382dd24c')]",
              "Owner": "[subscriptionResourceId('Microsoft.Authorization/roleDefinitions', '8e3af657-a8ff-443c-a75c-2fe8c4bcb635')]",
              "Reader": "[subscriptionResourceId('Microsoft.Authorization/roleDefinitions', 'acdd72a7-3385-48ef-bd42-f606fba81ae7')]",
              "Role Based Access Control Administrator (Preview)": "[subscriptionResourceId('Microsoft.Authorization/roleDefinitions', 'f58310d9-a9f6-439a-9e8d-f62e7b41a168')]",
              "User Access Administrator": "[subscriptionResourceId('Microsoft.Authorization/roleDefinitions', '18d7d88d-d35e-4fb5-a5c3-7773c20a72d9')]"
            }
          },
          "resources": {
            "namespace": {
              "existing": true,
              "type": "Microsoft.ServiceBus/namespaces",
              "apiVersion": "2022-10-01-preview",
              "name": "[parameters('namespaceName')]"
            },
            "queue": {
              "type": "Microsoft.ServiceBus/namespaces/queues",
              "apiVersion": "2022-10-01-preview",
              "name": "[format('{0}/{1}', parameters('namespaceName'), parameters('name'))]",
              "properties": {
                "autoDeleteOnIdle": "[if(not(empty(parameters('autoDeleteOnIdle'))), parameters('autoDeleteOnIdle'), null())]",
                "defaultMessageTimeToLive": "[parameters('defaultMessageTimeToLive')]",
                "deadLetteringOnMessageExpiration": "[parameters('deadLetteringOnMessageExpiration')]",
                "duplicateDetectionHistoryTimeWindow": "[parameters('duplicateDetectionHistoryTimeWindow')]",
                "enableBatchedOperations": "[parameters('enableBatchedOperations')]",
                "enableExpress": "[parameters('enableExpress')]",
                "enablePartitioning": "[parameters('enablePartitioning')]",
                "forwardDeadLetteredMessagesTo": "[if(not(empty(parameters('forwardDeadLetteredMessagesTo'))), parameters('forwardDeadLetteredMessagesTo'), null())]",
                "forwardTo": "[if(not(empty(parameters('forwardTo'))), parameters('forwardTo'), null())]",
                "lockDuration": "[parameters('lockDuration')]",
                "maxDeliveryCount": "[parameters('maxDeliveryCount')]",
                "maxMessageSizeInKilobytes": "[if(equals(reference('namespace', '2022-10-01-preview', 'full').sku.name, 'Premium'), parameters('maxMessageSizeInKilobytes'), null())]",
                "maxSizeInMegabytes": "[parameters('maxSizeInMegabytes')]",
                "requiresDuplicateDetection": "[parameters('requiresDuplicateDetection')]",
                "requiresSession": "[parameters('requiresSession')]",
                "status": "[parameters('status')]"
              },
              "dependsOn": [
                "namespace"
              ]
            },
            "queue_lock": {
              "condition": "[and(not(empty(coalesce(parameters('lock'), createObject()))), not(equals(tryGet(parameters('lock'), 'kind'), 'None')))]",
              "type": "Microsoft.Authorization/locks",
              "apiVersion": "2020-05-01",
              "scope": "[format('Microsoft.ServiceBus/namespaces/{0}/queues/{1}', parameters('namespaceName'), parameters('name'))]",
              "name": "[coalesce(tryGet(parameters('lock'), 'name'), format('lock-{0}', parameters('name')))]",
              "properties": {
                "level": "[coalesce(tryGet(parameters('lock'), 'kind'), '')]",
                "notes": "[if(equals(tryGet(parameters('lock'), 'kind'), 'CanNotDelete'), 'Cannot delete resource or child resources.', 'Cannot delete or modify the resource or child resources.')]"
              },
              "dependsOn": [
                "queue"
              ]
            },
            "queue_roleAssignments": {
              "copy": {
                "name": "queue_roleAssignments",
                "count": "[length(coalesce(parameters('roleAssignments'), createArray()))]"
              },
              "type": "Microsoft.Authorization/roleAssignments",
              "apiVersion": "2022-04-01",
              "scope": "[format('Microsoft.ServiceBus/namespaces/{0}/queues/{1}', parameters('namespaceName'), parameters('name'))]",
              "name": "[guid(resourceId('Microsoft.ServiceBus/namespaces/queues', parameters('namespaceName'), parameters('name')), coalesce(parameters('roleAssignments'), createArray())[copyIndex()].principalId, coalesce(parameters('roleAssignments'), createArray())[copyIndex()].roleDefinitionIdOrName)]",
              "properties": {
                "roleDefinitionId": "[if(contains(variables('builtInRoleNames'), coalesce(parameters('roleAssignments'), createArray())[copyIndex()].roleDefinitionIdOrName), variables('builtInRoleNames')[coalesce(parameters('roleAssignments'), createArray())[copyIndex()].roleDefinitionIdOrName], if(contains(coalesce(parameters('roleAssignments'), createArray())[copyIndex()].roleDefinitionIdOrName, '/providers/Microsoft.Authorization/roleDefinitions/'), coalesce(parameters('roleAssignments'), createArray())[copyIndex()].roleDefinitionIdOrName, subscriptionResourceId('Microsoft.Authorization/roleDefinitions', coalesce(parameters('roleAssignments'), createArray())[copyIndex()].roleDefinitionIdOrName)))]",
                "principalId": "[coalesce(parameters('roleAssignments'), createArray())[copyIndex()].principalId]",
                "description": "[tryGet(coalesce(parameters('roleAssignments'), createArray())[copyIndex()], 'description')]",
                "principalType": "[tryGet(coalesce(parameters('roleAssignments'), createArray())[copyIndex()], 'principalType')]",
                "condition": "[tryGet(coalesce(parameters('roleAssignments'), createArray())[copyIndex()], 'condition')]",
                "conditionVersion": "[if(not(empty(tryGet(coalesce(parameters('roleAssignments'), createArray())[copyIndex()], 'condition'))), coalesce(tryGet(coalesce(parameters('roleAssignments'), createArray())[copyIndex()], 'conditionVersion'), '2.0'), null())]",
                "delegatedManagedIdentityResourceId": "[tryGet(coalesce(parameters('roleAssignments'), createArray())[copyIndex()], 'delegatedManagedIdentityResourceId')]"
              },
              "dependsOn": [
                "queue"
              ]
            },
            "queue_authorizationRules": {
              "copy": {
                "name": "queue_authorizationRules",
                "count": "[length(parameters('authorizationRules'))]"
              },
              "type": "Microsoft.Resources/deployments",
              "apiVersion": "2022-09-01",
              "name": "[format('{0}-AuthRule-{1}', deployment().name, copyIndex())]",
              "properties": {
                "expressionEvaluationOptions": {
                  "scope": "inner"
                },
                "mode": "Incremental",
                "parameters": {
                  "namespaceName": {
                    "value": "[parameters('namespaceName')]"
                  },
                  "queueName": {
                    "value": "[parameters('name')]"
                  },
                  "name": {
                    "value": "[parameters('authorizationRules')[copyIndex()].name]"
                  },
                  "rights": {
                    "value": "[coalesce(tryGet(parameters('authorizationRules')[copyIndex()], 'rights'), createArray())]"
                  }
                },
                "template": {
                  "$schema": "https://schema.management.azure.com/schemas/2019-04-01/deploymentTemplate.json#",
                  "contentVersion": "1.0.0.0",
                  "metadata": {
                    "_generator": {
                      "name": "bicep",
                      "version": "0.26.170.59819",
                      "templateHash": "10634119713895385684"
                    },
                    "name": "Service Bus Namespace Queue Authorization Rules",
                    "description": "This module deploys a Service Bus Namespace Queue Authorization Rule.",
                    "owner": "Azure/module-maintainers"
                  },
                  "parameters": {
                    "name": {
                      "type": "string",
                      "metadata": {
                        "description": "Required. The name of the service bus namepace queue."
                      }
                    },
                    "namespaceName": {
                      "type": "string",
                      "metadata": {
                        "description": "Conditional. The name of the parent Service Bus Namespace. Required if the template is used in a standalone deployment."
                      }
                    },
                    "queueName": {
                      "type": "string",
                      "metadata": {
                        "description": "Conditional. The name of the parent Service Bus Namespace Queue. Required if the template is used in a standalone deployment."
                      }
                    },
                    "rights": {
                      "type": "array",
                      "defaultValue": [],
                      "allowedValues": [
                        "Listen",
                        "Manage",
                        "Send"
                      ],
                      "metadata": {
                        "description": "Optional. The rights associated with the rule."
                      }
                    }
                  },
                  "resources": [
                    {
                      "type": "Microsoft.ServiceBus/namespaces/queues/authorizationRules",
                      "apiVersion": "2022-10-01-preview",
                      "name": "[format('{0}/{1}/{2}', parameters('namespaceName'), parameters('queueName'), parameters('name'))]",
                      "properties": {
                        "rights": "[parameters('rights')]"
                      }
                    }
                  ],
                  "outputs": {
                    "name": {
                      "type": "string",
                      "metadata": {
                        "description": "The name of the authorization rule."
                      },
                      "value": "[parameters('name')]"
                    },
                    "resourceId": {
                      "type": "string",
                      "metadata": {
                        "description": "The Resource ID of the authorization rule."
                      },
                      "value": "[resourceId('Microsoft.ServiceBus/namespaces/queues/authorizationRules', parameters('namespaceName'), parameters('queueName'), parameters('name'))]"
                    },
                    "resourceGroupName": {
                      "type": "string",
                      "metadata": {
                        "description": "The name of the Resource Group the authorization rule was created in."
                      },
                      "value": "[resourceGroup().name]"
                    }
                  }
                }
              },
              "dependsOn": [
                "queue"
              ]
            }
          },
          "outputs": {
            "name": {
              "type": "string",
              "metadata": {
                "description": "The name of the deployed queue."
              },
              "value": "[parameters('name')]"
            },
            "resourceId": {
              "type": "string",
              "metadata": {
                "description": "The resource ID of the deployed queue."
              },
              "value": "[resourceId('Microsoft.ServiceBus/namespaces/queues', parameters('namespaceName'), parameters('name'))]"
            },
            "resourceGroupName": {
              "type": "string",
              "metadata": {
                "description": "The resource group of the deployed queue."
              },
              "value": "[resourceGroup().name]"
            }
          }
        }
      },
      "dependsOn": [
        "serviceBusNamespace"
      ]
    },
    "serviceBusNamespace_topics": {
      "copy": {
        "name": "serviceBusNamespace_topics",
        "count": "[length(coalesce(parameters('topics'), createArray()))]"
      },
      "type": "Microsoft.Resources/deployments",
      "apiVersion": "2022-09-01",
      "name": "[format('{0}-Topic-{1}', uniqueString(deployment().name, parameters('location')), copyIndex())]",
      "properties": {
        "expressionEvaluationOptions": {
          "scope": "inner"
        },
        "mode": "Incremental",
        "parameters": {
          "namespaceName": {
            "value": "[parameters('name')]"
          },
          "name": {
            "value": "[coalesce(parameters('topics'), createArray())[copyIndex()].name]"
          },
          "authorizationRules": {
            "value": "[tryGet(coalesce(parameters('topics'), createArray())[copyIndex()], 'authorizationRules')]"
          },
          "autoDeleteOnIdle": {
            "value": "[tryGet(coalesce(parameters('topics'), createArray())[copyIndex()], 'autoDeleteOnIdle')]"
          },
          "defaultMessageTimeToLive": {
            "value": "[tryGet(coalesce(parameters('topics'), createArray())[copyIndex()], 'defaultMessageTimeToLive')]"
          },
          "duplicateDetectionHistoryTimeWindow": {
            "value": "[tryGet(coalesce(parameters('topics'), createArray())[copyIndex()], 'duplicateDetectionHistoryTimeWindow')]"
          },
          "enableBatchedOperations": {
            "value": "[tryGet(coalesce(parameters('topics'), createArray())[copyIndex()], 'enableBatchedOperations')]"
          },
          "enableExpress": {
            "value": "[tryGet(coalesce(parameters('topics'), createArray())[copyIndex()], 'enableExpress')]"
          },
          "enablePartitioning": {
            "value": "[tryGet(coalesce(parameters('topics'), createArray())[copyIndex()], 'enablePartitioning')]"
          },
          "lock": {
            "value": "[coalesce(tryGet(coalesce(parameters('topics'), createArray())[copyIndex()], 'lock'), parameters('lock'))]"
          },
          "maxMessageSizeInKilobytes": {
            "value": "[tryGet(coalesce(parameters('topics'), createArray())[copyIndex()], 'maxMessageSizeInKilobytes')]"
          },
          "requiresDuplicateDetection": {
            "value": "[tryGet(coalesce(parameters('topics'), createArray())[copyIndex()], 'requiresDuplicateDetection')]"
          },
          "roleAssignments": {
            "value": "[tryGet(coalesce(parameters('topics'), createArray())[copyIndex()], 'roleAssignments')]"
          },
          "status": {
            "value": "[tryGet(coalesce(parameters('topics'), createArray())[copyIndex()], 'status')]"
          },
          "supportOrdering": {
            "value": "[tryGet(coalesce(parameters('topics'), createArray())[copyIndex()], 'supportOrdering')]"
          },
          "subscriptions": {
            "value": "[tryGet(coalesce(parameters('topics'), createArray())[copyIndex()], 'subscriptions')]"
          },
          "maxSizeInMegabytes": {
            "value": "[tryGet(coalesce(parameters('topics'), createArray())[copyIndex()], 'maxSizeInMegabytes')]"
          }
        },
        "template": {
          "$schema": "https://schema.management.azure.com/schemas/2019-04-01/deploymentTemplate.json#",
          "languageVersion": "2.0",
          "contentVersion": "1.0.0.0",
          "metadata": {
            "_generator": {
              "name": "bicep",
<<<<<<< HEAD
              "version": "0.26.54.24096",
              "templateHash": "2743713566937430307"
=======
              "version": "0.26.170.59819",
              "templateHash": "1083080372138021216"
>>>>>>> a302384a
            },
            "name": "Service Bus Namespace Topic",
            "description": "This module deploys a Service Bus Namespace Topic.",
            "owner": "Azure/module-maintainers"
          },
          "definitions": {
            "lockType": {
              "type": "object",
              "properties": {
                "name": {
                  "type": "string",
                  "nullable": true,
                  "metadata": {
                    "description": "Optional. Specify the name of lock."
                  }
                },
                "kind": {
                  "type": "string",
                  "allowedValues": [
                    "CanNotDelete",
                    "None",
                    "ReadOnly"
                  ],
                  "nullable": true,
                  "metadata": {
                    "description": "Optional. Specify the type of lock."
                  }
                }
              },
              "nullable": true
            },
            "roleAssignmentType": {
              "type": "array",
              "items": {
                "type": "object",
                "properties": {
                  "roleDefinitionIdOrName": {
                    "type": "string",
                    "metadata": {
                      "description": "Required. The role to assign. You can provide either the display name of the role definition, the role definition GUID, or its fully qualified ID in the following format: '/providers/Microsoft.Authorization/roleDefinitions/c2f4ef07-c644-48eb-af81-4b1b4947fb11'."
                    }
                  },
                  "principalId": {
                    "type": "string",
                    "metadata": {
                      "description": "Required. The principal ID of the principal (user/group/identity) to assign the role to."
                    }
                  },
                  "principalType": {
                    "type": "string",
                    "allowedValues": [
                      "Device",
                      "ForeignGroup",
                      "Group",
                      "ServicePrincipal",
                      "User"
                    ],
                    "nullable": true,
                    "metadata": {
                      "description": "Optional. The principal type of the assigned principal ID."
                    }
                  },
                  "description": {
                    "type": "string",
                    "nullable": true,
                    "metadata": {
                      "description": "Optional. The description of the role assignment."
                    }
                  },
                  "condition": {
                    "type": "string",
                    "nullable": true,
                    "metadata": {
                      "description": "Optional. The conditions on the role assignment. This limits the resources it can be assigned to. e.g.: @Resource[Microsoft.Storage/storageAccounts/blobServices/containers:ContainerName] StringEqualsIgnoreCase \"foo_storage_container\"."
                    }
                  },
                  "conditionVersion": {
                    "type": "string",
                    "allowedValues": [
                      "2.0"
                    ],
                    "nullable": true,
                    "metadata": {
                      "description": "Optional. Version of the condition."
                    }
                  },
                  "delegatedManagedIdentityResourceId": {
                    "type": "string",
                    "nullable": true,
                    "metadata": {
                      "description": "Optional. The Resource Id of the delegated managed identity resource."
                    }
                  }
                }
              },
              "nullable": true
            },
            "subscriptionsType": {
              "type": "array",
              "items": {
                "type": "object",
                "properties": {
                  "name": {
                    "type": "string",
                    "metadata": {
                      "description": "Required. The name of the service bus namespace topic subscription."
                    }
                  },
                  "autoDeleteOnIdle": {
                    "type": "string",
                    "metadata": {
                      "description": "Optional. ISO 8601 timespan idle interval after which the syubscription is automatically deleted. The minimum duration is 5 minutes."
                    }
                  },
                  "clientAffineProperties": {
                    "type": "object",
                    "properties": {
                      "clientId": {
                        "type": "string",
                        "metadata": {
                          "description": "Required. Indicates the Client ID of the application that created the client-affine subscription."
                        }
                      },
                      "isDurable": {
                        "type": "bool",
                        "nullable": true,
                        "metadata": {
                          "description": "Optional. For client-affine subscriptions, this value indicates whether the subscription is durable or not."
                        }
                      },
                      "isShared": {
                        "type": "bool",
                        "nullable": true,
                        "metadata": {
                          "description": "Optional. For client-affine subscriptions, this value indicates whether the subscription is shared or not."
                        }
                      }
                    },
                    "nullable": true,
                    "metadata": {
                      "description": "Optional. The properties that are associated with a subscription that is client-affine."
                    }
                  },
                  "deadLetteringOnMessageExpiration": {
                    "type": "bool",
                    "nullable": true,
                    "metadata": {
                      "description": "Optional. A value that indicates whether a subscription has dead letter support when a message expires."
                    }
                  },
                  "deadLetteringOnFilterEvaluationExceptions": {
                    "type": "bool",
                    "nullable": true,
                    "metadata": {
                      "description": "Optional. A value that indicates whether a subscription has dead letter support when a message expires."
                    }
                  },
                  "defaultMessageTimeToLive": {
                    "type": "string",
                    "nullable": true,
                    "metadata": {
                      "description": "Optional. ISO 8601 timespan idle interval after which the message expires. The minimum duration is 5 minutes."
                    }
                  },
                  "duplicateDetectionHistoryTimeWindow": {
                    "type": "string",
                    "nullable": true,
                    "metadata": {
                      "description": "Optional. ISO 8601 timespan that defines the duration of the duplicate detection history. The default value is 10 minutes."
                    }
                  },
                  "enableBatchedOperations": {
                    "type": "bool",
                    "nullable": true,
                    "metadata": {
                      "description": "Optional. A value that indicates whether server-side batched operations are enabled."
                    }
                  },
                  "forwardDeadLetteredMessagesTo": {
                    "type": "string",
                    "nullable": true,
                    "metadata": {
                      "description": "Optional. The name of the recipient entity to which all the messages sent to the subscription are forwarded to."
                    }
                  },
                  "forwardTo": {
                    "type": "string",
                    "nullable": true,
                    "metadata": {
                      "description": "Optional. The name of the recipient entity to which all the messages sent to the subscription are forwarded to."
                    }
                  },
                  "isClientAffine": {
                    "type": "bool",
                    "nullable": true,
                    "metadata": {
                      "description": "Optional. A value that indicates whether the subscription supports the concept of session."
                    }
                  },
                  "lockDuration": {
                    "type": "string",
                    "nullable": true,
                    "metadata": {
                      "description": "Optional. ISO 8601 timespan duration of a peek-lock; that is, the amount of time that the message is locked for other receivers. The maximum value for LockDuration is 5 minutes; the default value is 1 minute."
                    }
                  },
                  "maxDeliveryCount": {
                    "type": "int",
                    "nullable": true,
                    "metadata": {
                      "description": "Optional. Number of maximum deliveries. A message is automatically deadlettered after this number of deliveries. Default value is 10."
                    }
                  },
                  "requiresSession": {
                    "type": "bool",
                    "nullable": true,
                    "metadata": {
                      "description": "Optional. A value that indicates whether the subscription supports the concept of session."
                    }
                  },
                  "status": {
                    "type": "string",
                    "allowedValues": [
                      "Active",
                      "Creating",
                      "Deleting",
                      "Disabled",
                      "ReceiveDisabled",
                      "Renaming",
                      "Restoring",
                      "SendDisabled",
                      "Unknown"
                    ],
                    "nullable": true,
                    "metadata": {
                      "description": "Optional. Enumerates the possible values for the status of a messaging entity. - Active, Disabled, Restoring, SendDisabled, ReceiveDisabled, Creating, Deleting, Renaming, Unknown."
                    }
                  }
                }
              },
              "nullable": true
            }
          },
          "parameters": {
            "namespaceName": {
              "type": "string",
              "minLength": 6,
              "maxLength": 50,
              "metadata": {
                "description": "Conditional. The name of the parent Service Bus Namespace for the Service Bus Topic. Required if the template is used in a standalone deployment."
              }
            },
            "name": {
              "type": "string",
              "minLength": 6,
              "maxLength": 50,
              "metadata": {
                "description": "Required. Name of the Service Bus Topic."
              }
            },
            "maxSizeInMegabytes": {
              "type": "int",
              "defaultValue": 1024,
              "metadata": {
                "description": "Optional. The maximum size of the topic in megabytes, which is the size of memory allocated for the topic. Default is 1024."
              }
            },
            "requiresDuplicateDetection": {
              "type": "bool",
              "defaultValue": true,
              "metadata": {
                "description": "Optional. A value indicating if this topic requires duplicate detection."
              }
            },
            "defaultMessageTimeToLive": {
              "type": "string",
              "defaultValue": "P14D",
              "metadata": {
                "description": "Optional. ISO 8601 default message timespan to live value. This is the duration after which the message expires, starting from when the message is sent to Service Bus. This is the default value used when TimeToLive is not set on a message itself."
              }
            },
            "enableBatchedOperations": {
              "type": "bool",
              "defaultValue": true,
              "metadata": {
                "description": "Optional. Value that indicates whether server-side batched operations are enabled."
              }
            },
            "duplicateDetectionHistoryTimeWindow": {
              "type": "string",
              "defaultValue": "PT10M",
              "metadata": {
                "description": "Optional. ISO 8601 timeSpan structure that defines the duration of the duplicate detection history. The default value is 10 minutes."
              }
            },
            "maxMessageSizeInKilobytes": {
              "type": "int",
              "defaultValue": 1024,
              "metadata": {
                "description": "Optional. Maximum size (in KB) of the message payload that can be accepted by the topic. This property is only used in Premium today and default is 1024. This property is only used if the `service-bus/namespace` sku is Premium."
              }
            },
            "supportOrdering": {
              "type": "bool",
              "defaultValue": false,
              "metadata": {
                "description": "Optional. Value that indicates whether the topic supports ordering."
              }
            },
            "autoDeleteOnIdle": {
              "type": "string",
              "nullable": true,
              "metadata": {
                "description": "Optional. ISO 8601 timespan idle interval after which the topic is automatically deleted. The minimum duration is 5 minutes."
              }
            },
            "status": {
              "type": "string",
              "defaultValue": "Active",
              "allowedValues": [
                "Active",
                "Disabled",
                "Restoring",
                "SendDisabled",
                "ReceiveDisabled",
                "Creating",
                "Deleting",
                "Renaming",
                "Unknown"
              ],
              "metadata": {
                "description": "Optional. Enumerates the possible values for the status of a messaging entity. - Active, Disabled, Restoring, SendDisabled, ReceiveDisabled, Creating, Deleting, Renaming, Unknown."
              }
            },
            "enablePartitioning": {
              "type": "bool",
              "defaultValue": false,
              "metadata": {
                "description": "Optional. A value that indicates whether the topic is to be partitioned across multiple message brokers."
              }
            },
            "enableExpress": {
              "type": "bool",
              "defaultValue": false,
              "metadata": {
                "description": "Optional. A value that indicates whether Express Entities are enabled. An express topic holds a message in memory temporarily before writing it to persistent storage. This property is only used if the `service-bus/namespace` sku is Premium."
              }
            },
            "authorizationRules": {
              "type": "array",
              "defaultValue": [
                {
                  "name": "RootManageSharedAccessKey",
                  "properties": {
                    "rights": [
                      "Listen",
                      "Manage",
                      "Send"
                    ]
                  }
                }
              ],
              "metadata": {
                "description": "Optional. Authorization Rules for the Service Bus Topic."
              }
            },
            "lock": {
              "$ref": "#/definitions/lockType",
              "metadata": {
                "description": "Optional. The lock settings of the service."
              }
            },
            "roleAssignments": {
              "$ref": "#/definitions/roleAssignmentType",
              "metadata": {
                "description": "Optional. Array of role assignments to create."
              }
            },
            "subscriptions": {
              "type": "array",
              "defaultValue": [],
              "metadata": {
                "description": "Optional. The subscriptions of the topic."
              }
            }
          },
          "variables": {
            "builtInRoleNames": {
              "Azure Service Bus Data Owner": "[subscriptionResourceId('Microsoft.Authorization/roleDefinitions', '090c5cfd-751d-490a-894a-3ce6f1109419')]",
              "Azure Service Bus Data Receiver": "[subscriptionResourceId('Microsoft.Authorization/roleDefinitions', '4f6d3b9b-027b-4f4c-9142-0e5a2a2247e0')]",
              "Azure Service Bus Data Sender": "[subscriptionResourceId('Microsoft.Authorization/roleDefinitions', '69a216fc-b8fb-44d8-bc22-1f3c2cd27a39')]",
              "Contributor": "[subscriptionResourceId('Microsoft.Authorization/roleDefinitions', 'b24988ac-6180-42a0-ab88-20f7382dd24c')]",
              "Owner": "[subscriptionResourceId('Microsoft.Authorization/roleDefinitions', '8e3af657-a8ff-443c-a75c-2fe8c4bcb635')]",
              "Reader": "[subscriptionResourceId('Microsoft.Authorization/roleDefinitions', 'acdd72a7-3385-48ef-bd42-f606fba81ae7')]",
              "Role Based Access Control Administrator (Preview)": "[subscriptionResourceId('Microsoft.Authorization/roleDefinitions', 'f58310d9-a9f6-439a-9e8d-f62e7b41a168')]",
              "User Access Administrator": "[subscriptionResourceId('Microsoft.Authorization/roleDefinitions', '18d7d88d-d35e-4fb5-a5c3-7773c20a72d9')]"
            }
          },
          "resources": {
            "namespace": {
              "existing": true,
              "type": "Microsoft.ServiceBus/namespaces",
              "apiVersion": "2022-10-01-preview",
              "name": "[parameters('namespaceName')]"
            },
            "topic": {
              "type": "Microsoft.ServiceBus/namespaces/topics",
              "apiVersion": "2022-10-01-preview",
              "name": "[format('{0}/{1}', parameters('namespaceName'), parameters('name'))]",
              "properties": "[union(createObject('autoDeleteOnIdle', parameters('autoDeleteOnIdle'), 'defaultMessageTimeToLive', parameters('defaultMessageTimeToLive'), 'duplicateDetectionHistoryTimeWindow', parameters('duplicateDetectionHistoryTimeWindow'), 'enableBatchedOperations', parameters('enableBatchedOperations'), 'enablePartitioning', parameters('enablePartitioning'), 'requiresDuplicateDetection', parameters('requiresDuplicateDetection'), 'status', parameters('status'), 'supportOrdering', parameters('supportOrdering'), 'maxSizeInMegabytes', parameters('maxSizeInMegabytes')), if(equals(reference('namespace', '2022-10-01-preview', 'full').sku.name, 'Premium'), createObject('enableExpress', parameters('enableExpress'), 'maxMessageSizeInKilobytes', parameters('maxMessageSizeInKilobytes')), createObject()))]",
              "dependsOn": [
                "namespace"
              ]
            },
            "topic_lock": {
              "condition": "[and(not(empty(coalesce(parameters('lock'), createObject()))), not(equals(tryGet(parameters('lock'), 'kind'), 'None')))]",
              "type": "Microsoft.Authorization/locks",
              "apiVersion": "2020-05-01",
              "scope": "[format('Microsoft.ServiceBus/namespaces/{0}/topics/{1}', parameters('namespaceName'), parameters('name'))]",
              "name": "[coalesce(tryGet(parameters('lock'), 'name'), format('lock-{0}', parameters('name')))]",
              "properties": {
                "level": "[coalesce(tryGet(parameters('lock'), 'kind'), '')]",
                "notes": "[if(equals(tryGet(parameters('lock'), 'kind'), 'CanNotDelete'), 'Cannot delete resource or child resources.', 'Cannot delete or modify the resource or child resources.')]"
              },
              "dependsOn": [
                "topic"
              ]
            },
            "topic_roleAssignments": {
              "copy": {
                "name": "topic_roleAssignments",
                "count": "[length(coalesce(parameters('roleAssignments'), createArray()))]"
              },
              "type": "Microsoft.Authorization/roleAssignments",
              "apiVersion": "2022-04-01",
              "scope": "[format('Microsoft.ServiceBus/namespaces/{0}/topics/{1}', parameters('namespaceName'), parameters('name'))]",
              "name": "[guid(resourceId('Microsoft.ServiceBus/namespaces/topics', parameters('namespaceName'), parameters('name')), coalesce(parameters('roleAssignments'), createArray())[copyIndex()].principalId, coalesce(parameters('roleAssignments'), createArray())[copyIndex()].roleDefinitionIdOrName)]",
              "properties": {
                "roleDefinitionId": "[if(contains(variables('builtInRoleNames'), coalesce(parameters('roleAssignments'), createArray())[copyIndex()].roleDefinitionIdOrName), variables('builtInRoleNames')[coalesce(parameters('roleAssignments'), createArray())[copyIndex()].roleDefinitionIdOrName], if(contains(coalesce(parameters('roleAssignments'), createArray())[copyIndex()].roleDefinitionIdOrName, '/providers/Microsoft.Authorization/roleDefinitions/'), coalesce(parameters('roleAssignments'), createArray())[copyIndex()].roleDefinitionIdOrName, subscriptionResourceId('Microsoft.Authorization/roleDefinitions', coalesce(parameters('roleAssignments'), createArray())[copyIndex()].roleDefinitionIdOrName)))]",
                "principalId": "[coalesce(parameters('roleAssignments'), createArray())[copyIndex()].principalId]",
                "description": "[tryGet(coalesce(parameters('roleAssignments'), createArray())[copyIndex()], 'description')]",
                "principalType": "[tryGet(coalesce(parameters('roleAssignments'), createArray())[copyIndex()], 'principalType')]",
                "condition": "[tryGet(coalesce(parameters('roleAssignments'), createArray())[copyIndex()], 'condition')]",
                "conditionVersion": "[if(not(empty(tryGet(coalesce(parameters('roleAssignments'), createArray())[copyIndex()], 'condition'))), coalesce(tryGet(coalesce(parameters('roleAssignments'), createArray())[copyIndex()], 'conditionVersion'), '2.0'), null())]",
                "delegatedManagedIdentityResourceId": "[tryGet(coalesce(parameters('roleAssignments'), createArray())[copyIndex()], 'delegatedManagedIdentityResourceId')]"
              },
              "dependsOn": [
                "topic"
              ]
            },
            "topic_authorizationRules": {
              "copy": {
                "name": "topic_authorizationRules",
                "count": "[length(parameters('authorizationRules'))]"
              },
              "type": "Microsoft.Resources/deployments",
              "apiVersion": "2022-09-01",
              "name": "[format('{0}-AuthRule-{1}', deployment().name, copyIndex())]",
              "properties": {
                "expressionEvaluationOptions": {
                  "scope": "inner"
                },
                "mode": "Incremental",
                "parameters": {
                  "namespaceName": {
                    "value": "[parameters('namespaceName')]"
                  },
                  "topicName": {
                    "value": "[parameters('name')]"
                  },
                  "name": {
                    "value": "[parameters('authorizationRules')[copyIndex()].name]"
                  },
                  "rights": "[if(contains(parameters('authorizationRules')[copyIndex()], 'rights'), createObject('value', parameters('authorizationRules')[copyIndex()].rights), createObject('value', createArray()))]"
                },
                "template": {
                  "$schema": "https://schema.management.azure.com/schemas/2019-04-01/deploymentTemplate.json#",
                  "contentVersion": "1.0.0.0",
                  "metadata": {
                    "_generator": {
                      "name": "bicep",
                      "version": "0.26.170.59819",
                      "templateHash": "2461421453721833613"
                    },
                    "name": "Service Bus Namespace Topic Authorization Rules",
                    "description": "This module deploys a Service Bus Namespace Topic Authorization Rule.",
                    "owner": "Azure/module-maintainers"
                  },
                  "parameters": {
                    "name": {
                      "type": "string",
                      "metadata": {
                        "description": "Required. The name of the service bus namespace topic."
                      }
                    },
                    "namespaceName": {
                      "type": "string",
                      "metadata": {
                        "description": "Conditional. The name of the parent Service Bus Namespace. Required if the template is used in a standalone deployment."
                      }
                    },
                    "topicName": {
                      "type": "string",
                      "metadata": {
                        "description": "Conditional. The name of the parent Service Bus Namespace Topic. Required if the template is used in a standalone deployment."
                      }
                    },
                    "rights": {
                      "type": "array",
                      "defaultValue": [],
                      "allowedValues": [
                        "Listen",
                        "Manage",
                        "Send"
                      ],
                      "metadata": {
                        "description": "Optional. The rights associated with the rule."
                      }
                    }
                  },
                  "resources": [
                    {
                      "type": "Microsoft.ServiceBus/namespaces/topics/authorizationRules",
                      "apiVersion": "2022-10-01-preview",
                      "name": "[format('{0}/{1}/{2}', parameters('namespaceName'), parameters('topicName'), parameters('name'))]",
                      "properties": {
                        "rights": "[parameters('rights')]"
                      }
                    }
                  ],
                  "outputs": {
                    "name": {
                      "type": "string",
                      "metadata": {
                        "description": "The name of the authorization rule."
                      },
                      "value": "[parameters('name')]"
                    },
                    "resourceId": {
                      "type": "string",
                      "metadata": {
                        "description": "The Resource ID of the authorization rule."
                      },
                      "value": "[resourceId('Microsoft.ServiceBus/namespaces/topics/authorizationRules', parameters('namespaceName'), parameters('topicName'), parameters('name'))]"
                    },
                    "resourceGroupName": {
                      "type": "string",
                      "metadata": {
                        "description": "The name of the Resource Group the authorization rule was created in."
                      },
                      "value": "[resourceGroup().name]"
                    }
                  }
                }
              },
              "dependsOn": [
                "topic"
              ]
            },
            "topic_subscription": {
              "copy": {
                "name": "topic_subscription",
                "count": "[length(coalesce(parameters('subscriptions'), createArray()))]"
              },
              "type": "Microsoft.Resources/deployments",
              "apiVersion": "2022-09-01",
              "name": "[format('{0}-subscription-{1}', deployment().name, copyIndex())]",
              "properties": {
                "expressionEvaluationOptions": {
                  "scope": "inner"
                },
                "mode": "Incremental",
                "parameters": {
                  "name": {
                    "value": "[coalesce(parameters('subscriptions'), createArray())[copyIndex()].name]"
                  },
                  "namespaceName": {
                    "value": "[parameters('namespaceName')]"
                  },
                  "topicName": {
                    "value": "[parameters('name')]"
                  },
                  "autoDeleteOnIdle": {
                    "value": "[coalesce(tryGet(coalesce(parameters('subscriptions'), createArray())[copyIndex()], 'autoDeleteOnIdle'), 'PT1H')]"
                  },
                  "defaultMessageTimeToLive": {
                    "value": "[coalesce(tryGet(coalesce(parameters('subscriptions'), createArray())[copyIndex()], 'defaultMessageTimeToLive'), 'P14D')]"
                  },
                  "duplicateDetectionHistoryTimeWindow": {
                    "value": "[coalesce(tryGet(coalesce(parameters('subscriptions'), createArray())[copyIndex()], 'duplicateDetectionHistoryTimeWindow'), 'PT10M')]"
                  },
                  "enableBatchedOperations": {
                    "value": "[coalesce(tryGet(coalesce(parameters('subscriptions'), createArray())[copyIndex()], 'enableBatchedOperations'), true())]"
                  },
                  "clientAffineProperties": {
                    "value": "[coalesce(tryGet(coalesce(parameters('subscriptions'), createArray())[copyIndex()], 'clientAffineProperties'), createObject())]"
                  },
                  "deadLetteringOnFilterEvaluationExceptions": {
                    "value": "[coalesce(tryGet(coalesce(parameters('subscriptions'), createArray())[copyIndex()], 'deadLetteringOnFilterEvaluationExceptions'), true())]"
                  },
                  "deadLetteringOnMessageExpiration": {
                    "value": "[coalesce(tryGet(coalesce(parameters('subscriptions'), createArray())[copyIndex()], 'deadLetteringOnMessageExpiration'), false())]"
                  },
                  "forwardDeadLetteredMessagesTo": {
                    "value": "[tryGet(coalesce(parameters('subscriptions'), createArray())[copyIndex()], 'forwardDeadLetteredMessagesTo')]"
                  },
                  "forwardTo": {
                    "value": "[tryGet(coalesce(parameters('subscriptions'), createArray())[copyIndex()], 'forwardTo')]"
                  },
                  "isClientAffine": {
                    "value": "[coalesce(tryGet(coalesce(parameters('subscriptions'), createArray())[copyIndex()], 'isClientAffine'), false())]"
                  },
                  "lockDuration": {
                    "value": "[coalesce(tryGet(coalesce(parameters('subscriptions'), createArray())[copyIndex()], 'lockDuration'), 'PT1M')]"
                  },
                  "maxDeliveryCount": {
                    "value": "[coalesce(tryGet(coalesce(parameters('subscriptions'), createArray())[copyIndex()], 'maxDeliveryCount'), 10)]"
                  },
                  "requiresSession": {
                    "value": "[coalesce(tryGet(coalesce(parameters('subscriptions'), createArray())[copyIndex()], 'requiresSession'), false())]"
                  },
                  "status": {
                    "value": "[coalesce(tryGet(coalesce(parameters('subscriptions'), createArray())[copyIndex()], 'status'), 'Active')]"
                  }
                },
                "template": {
                  "$schema": "https://schema.management.azure.com/schemas/2019-04-01/deploymentTemplate.json#",
                  "contentVersion": "1.0.0.0",
                  "metadata": {
                    "_generator": {
                      "name": "bicep",
                      "version": "0.26.170.59819",
                      "templateHash": "14488930902207824569"
                    },
                    "name": "Service Bus Namespace Topic Subscription",
                    "description": "This module deploys a Service Bus Namespace Topic Subscription.",
                    "owner": "Azure/module-maintainers"
                  },
                  "parameters": {
                    "name": {
                      "type": "string",
                      "metadata": {
                        "description": "Required. The name of the service bus namespace topic subscription."
                      }
                    },
                    "namespaceName": {
                      "type": "string",
                      "metadata": {
                        "description": "Conditional. The name of the parent Service Bus Namespace. Required if the template is used in a standalone deployment."
                      }
                    },
                    "topicName": {
                      "type": "string",
                      "metadata": {
                        "description": "Conditional. The name of the parent Service Bus Namespace Topic. Required if the template is used in a standalone deployment."
                      }
                    },
                    "autoDeleteOnIdle": {
                      "type": "string",
                      "defaultValue": "PT1H",
                      "metadata": {
                        "description": "Optional. ISO 8601 timespan idle interval after which the subscription is automatically deleted. The minimum duration is 5 minutes."
                      }
                    },
                    "clientAffineProperties": {
                      "type": "object",
                      "defaultValue": {},
                      "metadata": {
                        "description": "Optional. The properties that are associated with a subscription that is client-affine."
                      }
                    },
                    "deadLetteringOnFilterEvaluationExceptions": {
                      "type": "bool",
                      "defaultValue": false,
                      "metadata": {
                        "description": "Optional. A value that indicates whether a subscription has dead letter support when a message expires."
                      }
                    },
                    "deadLetteringOnMessageExpiration": {
                      "type": "bool",
                      "defaultValue": false,
                      "metadata": {
                        "description": "Optional. A value that indicates whether a subscription has dead letter support when a message expires."
                      }
                    },
                    "defaultMessageTimeToLive": {
                      "type": "string",
                      "defaultValue": "P10675199DT2H48M5.4775807S",
                      "metadata": {
                        "description": "Optional. ISO 8601 timespan idle interval after which the message expires. The minimum duration is 5 minutes."
                      }
                    },
                    "duplicateDetectionHistoryTimeWindow": {
                      "type": "string",
                      "defaultValue": "PT10M",
                      "metadata": {
                        "description": "Optional. ISO 8601 timespan that defines the duration of the duplicate detection history. The default value is 10 minutes."
                      }
                    },
                    "enableBatchedOperations": {
                      "type": "bool",
                      "defaultValue": true,
                      "metadata": {
                        "description": "Optional. A value that indicates whether server-side batched operations are enabled."
                      }
                    },
                    "forwardDeadLetteredMessagesTo": {
                      "type": "string",
                      "defaultValue": "",
                      "metadata": {
                        "description": "Optional. The name of the recipient entity to which all the messages sent to the subscription are forwarded to."
                      }
                    },
                    "forwardTo": {
                      "type": "string",
                      "defaultValue": "",
                      "metadata": {
                        "description": "Optional. The name of the recipient entity to which all the messages sent to the subscription are forwarded to."
                      }
                    },
                    "isClientAffine": {
                      "type": "bool",
                      "defaultValue": false,
                      "metadata": {
                        "description": "Optional. A value that indicates whether the subscription supports the concept of session."
                      }
                    },
                    "lockDuration": {
                      "type": "string",
                      "defaultValue": "PT1M",
                      "metadata": {
                        "description": "Optional. ISO 8601 timespan duration of a peek-lock; that is, the amount of time that the message is locked for other receivers. The maximum value for LockDuration is 5 minutes; the default value is 1 minute."
                      }
                    },
                    "maxDeliveryCount": {
                      "type": "int",
                      "defaultValue": 10,
                      "metadata": {
                        "description": "Optional. Number of maximum deliveries. A message is automatically deadlettered after this number of deliveries. Default value is 10."
                      }
                    },
                    "requiresSession": {
                      "type": "bool",
                      "defaultValue": false,
                      "metadata": {
                        "description": "Optional. A value that indicates whether the subscription supports the concept of session."
                      }
                    },
                    "status": {
                      "type": "string",
                      "defaultValue": "Active",
                      "allowedValues": [
                        "Active",
                        "Creating",
                        "Deleting",
                        "Disabled",
                        "ReceiveDisabled",
                        "Renaming",
                        "Restoring",
                        "SendDisabled",
                        "Unknown"
                      ],
                      "metadata": {
                        "description": "Optional. Enumerates the possible values for the status of a messaging entity."
                      }
                    }
                  },
                  "resources": [
                    {
                      "type": "Microsoft.ServiceBus/namespaces/topics/subscriptions",
                      "apiVersion": "2021-11-01",
                      "name": "[format('{0}/{1}/{2}', parameters('namespaceName'), parameters('topicName'), parameters('name'))]",
                      "properties": {
                        "autoDeleteOnIdle": "[parameters('autoDeleteOnIdle')]",
                        "clientAffineProperties": "[parameters('clientAffineProperties')]",
                        "deadLetteringOnFilterEvaluationExceptions": "[parameters('deadLetteringOnFilterEvaluationExceptions')]",
                        "deadLetteringOnMessageExpiration": "[parameters('deadLetteringOnMessageExpiration')]",
                        "defaultMessageTimeToLive": "[parameters('defaultMessageTimeToLive')]",
                        "duplicateDetectionHistoryTimeWindow": "[parameters('duplicateDetectionHistoryTimeWindow')]",
                        "enableBatchedOperations": "[parameters('enableBatchedOperations')]",
                        "forwardDeadLetteredMessagesTo": "[parameters('forwardDeadLetteredMessagesTo')]",
                        "forwardTo": "[if(not(empty(parameters('forwardTo'))), parameters('forwardTo'), null())]",
                        "isClientAffine": "[parameters('isClientAffine')]",
                        "lockDuration": "[parameters('lockDuration')]",
                        "maxDeliveryCount": "[parameters('maxDeliveryCount')]",
                        "requiresSession": "[parameters('requiresSession')]",
                        "status": "[parameters('status')]"
                      }
                    }
                  ],
                  "outputs": {
                    "name": {
                      "type": "string",
                      "metadata": {
                        "description": "The name of the topic subscription."
                      },
                      "value": "[parameters('name')]"
                    },
                    "resourceId": {
                      "type": "string",
                      "metadata": {
                        "description": "The Resource ID of the topic subscription."
                      },
                      "value": "[resourceId('Microsoft.ServiceBus/namespaces/topics/subscriptions', parameters('namespaceName'), parameters('topicName'), parameters('name'))]"
                    },
                    "resourceGroupName": {
                      "type": "string",
                      "metadata": {
                        "description": "The name of the Resource Group the topic subscription was created in."
                      },
                      "value": "[resourceGroup().name]"
                    }
                  }
                }
              },
              "dependsOn": [
                "namespace",
                "topic"
              ]
            }
          },
          "outputs": {
            "name": {
              "type": "string",
              "metadata": {
                "description": "The name of the deployed topic."
              },
              "value": "[parameters('name')]"
            },
            "resourceId": {
              "type": "string",
              "metadata": {
                "description": "The resource ID of the deployed topic."
              },
              "value": "[resourceId('Microsoft.ServiceBus/namespaces/topics', parameters('namespaceName'), parameters('name'))]"
            },
            "resourceGroupName": {
              "type": "string",
              "metadata": {
                "description": "The resource group of the deployed topic."
              },
              "value": "[resourceGroup().name]"
            }
          }
        }
      },
      "dependsOn": [
        "serviceBusNamespace"
      ]
    },
    "serviceBusNamespace_privateEndpoints": {
      "copy": {
        "name": "serviceBusNamespace_privateEndpoints",
        "count": "[length(coalesce(parameters('privateEndpoints'), createArray()))]"
      },
      "type": "Microsoft.Resources/deployments",
      "apiVersion": "2022-09-01",
      "name": "[format('{0}-serviceBusNamespace-PrivateEndpoint-{1}', uniqueString(deployment().name, parameters('location')), copyIndex())]",
      "resourceGroup": "[coalesce(tryGet(coalesce(parameters('privateEndpoints'), createArray())[copyIndex()], 'resourceGroupName'), '')]",
      "properties": {
        "expressionEvaluationOptions": {
          "scope": "inner"
        },
        "mode": "Incremental",
        "parameters": {
          "name": {
            "value": "[coalesce(tryGet(coalesce(parameters('privateEndpoints'), createArray())[copyIndex()], 'name'), format('pep-{0}-{1}-{2}', last(split(resourceId('Microsoft.ServiceBus/namespaces', parameters('name')), '/')), coalesce(tryGet(coalesce(parameters('privateEndpoints'), createArray())[copyIndex()], 'service'), 'namespace'), copyIndex()))]"
          },
          "privateLinkServiceConnections": "[if(not(equals(tryGet(coalesce(parameters('privateEndpoints'), createArray())[copyIndex()], 'isManualConnection'), true())), createObject('value', createArray(createObject('name', coalesce(tryGet(coalesce(parameters('privateEndpoints'), createArray())[copyIndex()], 'privateLinkServiceConnectionName'), format('{0}-{1}-{2}', last(split(resourceId('Microsoft.ServiceBus/namespaces', parameters('name')), '/')), coalesce(tryGet(coalesce(parameters('privateEndpoints'), createArray())[copyIndex()], 'service'), 'namespace'), copyIndex())), 'properties', createObject('privateLinkServiceId', resourceId('Microsoft.ServiceBus/namespaces', parameters('name')), 'groupIds', createArray(coalesce(tryGet(coalesce(parameters('privateEndpoints'), createArray())[copyIndex()], 'service'), 'namespace')))))), createObject('value', null()))]",
          "manualPrivateLinkServiceConnections": "[if(equals(tryGet(coalesce(parameters('privateEndpoints'), createArray())[copyIndex()], 'isManualConnection'), true()), createObject('value', createArray(createObject('name', coalesce(tryGet(coalesce(parameters('privateEndpoints'), createArray())[copyIndex()], 'privateLinkServiceConnectionName'), format('{0}-{1}-{2}', last(split(resourceId('Microsoft.ServiceBus/namespaces', parameters('name')), '/')), coalesce(tryGet(coalesce(parameters('privateEndpoints'), createArray())[copyIndex()], 'service'), 'namespace'), copyIndex())), 'properties', createObject('privateLinkServiceId', resourceId('Microsoft.ServiceBus/namespaces', parameters('name')), 'groupIds', createArray(coalesce(tryGet(coalesce(parameters('privateEndpoints'), createArray())[copyIndex()], 'service'), 'namespace')), 'requestMessage', coalesce(tryGet(coalesce(parameters('privateEndpoints'), createArray())[copyIndex()], 'manualConnectionRequestMessage'), 'Manual approval required.'))))), createObject('value', null()))]",
          "subnetResourceId": {
            "value": "[coalesce(parameters('privateEndpoints'), createArray())[copyIndex()].subnetResourceId]"
          },
          "enableTelemetry": {
            "value": "[coalesce(tryGet(coalesce(parameters('privateEndpoints'), createArray())[copyIndex()], 'enableTelemetry'), parameters('enableTelemetry'))]"
          },
          "location": {
            "value": "[coalesce(tryGet(coalesce(parameters('privateEndpoints'), createArray())[copyIndex()], 'location'), reference(split(coalesce(parameters('privateEndpoints'), createArray())[copyIndex()].subnetResourceId, '/subnets/')[0], '2020-06-01', 'Full').location)]"
          },
          "lock": {
            "value": "[coalesce(tryGet(coalesce(parameters('privateEndpoints'), createArray())[copyIndex()], 'lock'), parameters('lock'))]"
          },
          "privateDnsZoneGroupName": {
            "value": "[tryGet(coalesce(parameters('privateEndpoints'), createArray())[copyIndex()], 'privateDnsZoneGroupName')]"
          },
          "privateDnsZoneResourceIds": {
            "value": "[tryGet(coalesce(parameters('privateEndpoints'), createArray())[copyIndex()], 'privateDnsZoneResourceIds')]"
          },
          "roleAssignments": {
            "value": "[tryGet(coalesce(parameters('privateEndpoints'), createArray())[copyIndex()], 'roleAssignments')]"
          },
          "tags": {
            "value": "[coalesce(tryGet(coalesce(parameters('privateEndpoints'), createArray())[copyIndex()], 'tags'), parameters('tags'))]"
          },
          "customDnsConfigs": {
            "value": "[tryGet(coalesce(parameters('privateEndpoints'), createArray())[copyIndex()], 'customDnsConfigs')]"
          },
          "ipConfigurations": {
            "value": "[tryGet(coalesce(parameters('privateEndpoints'), createArray())[copyIndex()], 'ipConfigurations')]"
          },
          "applicationSecurityGroupResourceIds": {
            "value": "[tryGet(coalesce(parameters('privateEndpoints'), createArray())[copyIndex()], 'applicationSecurityGroupResourceIds')]"
          },
          "customNetworkInterfaceName": {
            "value": "[tryGet(coalesce(parameters('privateEndpoints'), createArray())[copyIndex()], 'customNetworkInterfaceName')]"
          }
        },
        "template": {
          "$schema": "https://schema.management.azure.com/schemas/2019-04-01/deploymentTemplate.json#",
          "languageVersion": "2.0",
          "contentVersion": "1.0.0.0",
          "metadata": {
            "_generator": {
              "name": "bicep",
              "version": "0.25.53.49325",
              "templateHash": "4120048060064073955"
            },
            "name": "Private Endpoints",
            "description": "This module deploys a Private Endpoint.",
            "owner": "Azure/module-maintainers"
          },
          "definitions": {
            "roleAssignmentType": {
              "type": "array",
              "items": {
                "type": "object",
                "properties": {
                  "roleDefinitionIdOrName": {
                    "type": "string",
                    "metadata": {
                      "description": "Required. The role to assign. You can provide either the display name of the role definition, the role definition GUID, or its fully qualified ID in the following format: '/providers/Microsoft.Authorization/roleDefinitions/c2f4ef07-c644-48eb-af81-4b1b4947fb11'."
                    }
                  },
                  "principalId": {
                    "type": "string",
                    "metadata": {
                      "description": "Required. The principal ID of the principal (user/group/identity) to assign the role to."
                    }
                  },
                  "principalType": {
                    "type": "string",
                    "allowedValues": [
                      "Device",
                      "ForeignGroup",
                      "Group",
                      "ServicePrincipal",
                      "User"
                    ],
                    "nullable": true,
                    "metadata": {
                      "description": "Optional. The principal type of the assigned principal ID."
                    }
                  },
                  "description": {
                    "type": "string",
                    "nullable": true,
                    "metadata": {
                      "description": "Optional. The description of the role assignment."
                    }
                  },
                  "condition": {
                    "type": "string",
                    "nullable": true,
                    "metadata": {
                      "description": "Optional. The conditions on the role assignment. This limits the resources it can be assigned to. e.g.: @Resource[Microsoft.Storage/storageAccounts/blobServices/containers:ContainerName] StringEqualsIgnoreCase \"foo_storage_container\"."
                    }
                  },
                  "conditionVersion": {
                    "type": "string",
                    "allowedValues": [
                      "2.0"
                    ],
                    "nullable": true,
                    "metadata": {
                      "description": "Optional. Version of the condition."
                    }
                  },
                  "delegatedManagedIdentityResourceId": {
                    "type": "string",
                    "nullable": true,
                    "metadata": {
                      "description": "Optional. The Resource Id of the delegated managed identity resource."
                    }
                  }
                }
              },
              "nullable": true
            },
            "lockType": {
              "type": "object",
              "properties": {
                "name": {
                  "type": "string",
                  "nullable": true,
                  "metadata": {
                    "description": "Optional. Specify the name of lock."
                  }
                },
                "kind": {
                  "type": "string",
                  "allowedValues": [
                    "CanNotDelete",
                    "None",
                    "ReadOnly"
                  ],
                  "nullable": true,
                  "metadata": {
                    "description": "Optional. Specify the type of lock."
                  }
                }
              },
              "nullable": true
            },
            "ipConfigurationsType": {
              "type": "array",
              "items": {
                "type": "object",
                "properties": {
                  "name": {
                    "type": "string",
                    "metadata": {
                      "description": "Required. The name of the resource that is unique within a resource group."
                    }
                  },
                  "properties": {
                    "type": "object",
                    "properties": {
                      "groupId": {
                        "type": "string",
                        "metadata": {
                          "description": "Required. The ID of a group obtained from the remote resource that this private endpoint should connect to."
                        }
                      },
                      "memberName": {
                        "type": "string",
                        "metadata": {
                          "description": "Required. The member name of a group obtained from the remote resource that this private endpoint should connect to."
                        }
                      },
                      "privateIPAddress": {
                        "type": "string",
                        "metadata": {
                          "description": "Required. A private IP address obtained from the private endpoint's subnet."
                        }
                      }
                    },
                    "metadata": {
                      "description": "Required. Properties of private endpoint IP configurations."
                    }
                  }
                }
              },
              "nullable": true
            },
            "manualPrivateLinkServiceConnectionsType": {
              "type": "array",
              "items": {
                "type": "object",
                "properties": {
                  "name": {
                    "type": "string",
                    "metadata": {
                      "description": "Required. The name of the private link service connection."
                    }
                  },
                  "properties": {
                    "type": "object",
                    "properties": {
                      "groupIds": {
                        "type": "array",
                        "metadata": {
                          "description": "Required. The ID of a group obtained from the remote resource that this private endpoint should connect to."
                        }
                      },
                      "privateLinkServiceId": {
                        "type": "string",
                        "metadata": {
                          "description": "Required. The resource id of private link service."
                        }
                      },
                      "requestMessage": {
                        "type": "string",
                        "metadata": {
                          "description": "Optional. A message passed to the owner of the remote resource with this connection request. Restricted to 140 chars."
                        }
                      }
                    },
                    "metadata": {
                      "description": "Required. Properties of private link service connection."
                    }
                  }
                }
              },
              "nullable": true
            },
            "privateLinkServiceConnectionsType": {
              "type": "array",
              "items": {
                "type": "object",
                "properties": {
                  "name": {
                    "type": "string",
                    "metadata": {
                      "description": "Required. The name of the private link service connection."
                    }
                  },
                  "properties": {
                    "type": "object",
                    "properties": {
                      "groupIds": {
                        "type": "array",
                        "metadata": {
                          "description": "Required. The ID of a group obtained from the remote resource that this private endpoint should connect to."
                        }
                      },
                      "privateLinkServiceId": {
                        "type": "string",
                        "metadata": {
                          "description": "Required. The resource id of private link service."
                        }
                      },
                      "requestMessage": {
                        "type": "string",
                        "nullable": true,
                        "metadata": {
                          "description": "Optional. A message passed to the owner of the remote resource with this connection request. Restricted to 140 chars."
                        }
                      }
                    },
                    "metadata": {
                      "description": "Required. Properties of private link service connection."
                    }
                  }
                }
              },
              "nullable": true
            },
            "customDnsConfigType": {
              "type": "array",
              "items": {
                "type": "object",
                "properties": {
                  "fqdn": {
                    "type": "string",
                    "metadata": {
                      "description": "Required. Fqdn that resolves to private endpoint IP address."
                    }
                  },
                  "ipAddresses": {
                    "type": "array",
                    "items": {
                      "type": "string"
                    },
                    "metadata": {
                      "description": "Required. A list of private IP addresses of the private endpoint."
                    }
                  }
                }
              },
              "nullable": true
            }
          },
          "parameters": {
            "name": {
              "type": "string",
              "metadata": {
                "description": "Required. Name of the private endpoint resource to create."
              }
            },
            "subnetResourceId": {
              "type": "string",
              "metadata": {
                "description": "Required. Resource ID of the subnet where the endpoint needs to be created."
              }
            },
            "applicationSecurityGroupResourceIds": {
              "type": "array",
              "nullable": true,
              "metadata": {
                "description": "Optional. Application security groups in which the private endpoint IP configuration is included."
              }
            },
            "customNetworkInterfaceName": {
              "type": "string",
              "nullable": true,
              "metadata": {
                "description": "Optional. The custom name of the network interface attached to the private endpoint."
              }
            },
            "ipConfigurations": {
              "$ref": "#/definitions/ipConfigurationsType",
              "metadata": {
                "description": "Optional. A list of IP configurations of the private endpoint. This will be used to map to the First Party Service endpoints."
              }
            },
            "privateDnsZoneGroupName": {
              "type": "string",
              "nullable": true,
              "metadata": {
                "description": "Optional. The name of the private DNS zone group to create if `privateDnsZoneResourceIds` were provided."
              }
            },
            "privateDnsZoneResourceIds": {
              "type": "array",
              "nullable": true,
              "metadata": {
                "description": "Optional. The private DNS zone groups to associate the private endpoint. A DNS zone group can support up to 5 DNS zones."
              }
            },
            "location": {
              "type": "string",
              "defaultValue": "[resourceGroup().location]",
              "metadata": {
                "description": "Optional. Location for all Resources."
              }
            },
            "lock": {
              "$ref": "#/definitions/lockType",
              "metadata": {
                "description": "Optional. The lock settings of the service."
              }
            },
            "roleAssignments": {
              "$ref": "#/definitions/roleAssignmentType",
              "metadata": {
                "description": "Optional. Array of role assignments to create."
              }
            },
            "tags": {
              "type": "object",
              "nullable": true,
              "metadata": {
                "description": "Optional. Tags to be applied on all resources/resource groups in this deployment."
              }
            },
            "customDnsConfigs": {
              "$ref": "#/definitions/customDnsConfigType",
              "metadata": {
                "description": "Optional. Custom DNS configurations."
              }
            },
            "manualPrivateLinkServiceConnections": {
              "$ref": "#/definitions/manualPrivateLinkServiceConnectionsType",
              "metadata": {
                "description": "Optional. A grouping of information about the connection to the remote resource. Used when the network admin does not have access to approve connections to the remote resource."
              }
            },
            "privateLinkServiceConnections": {
              "$ref": "#/definitions/privateLinkServiceConnectionsType",
              "metadata": {
                "description": "Optional. A grouping of information about the connection to the remote resource."
              }
            },
            "enableTelemetry": {
              "type": "bool",
              "defaultValue": true,
              "metadata": {
                "description": "Optional. Enable/Disable usage telemetry for module."
              }
            }
          },
          "variables": {
            "builtInRoleNames": {
              "Contributor": "[subscriptionResourceId('Microsoft.Authorization/roleDefinitions', 'b24988ac-6180-42a0-ab88-20f7382dd24c')]",
              "DNS Resolver Contributor": "[subscriptionResourceId('Microsoft.Authorization/roleDefinitions', '0f2ebee7-ffd4-4fc0-b3b7-664099fdad5d')]",
              "DNS Zone Contributor": "[subscriptionResourceId('Microsoft.Authorization/roleDefinitions', 'befefa01-2a29-4197-83a8-272ff33ce314')]",
              "Domain Services Contributor": "[subscriptionResourceId('Microsoft.Authorization/roleDefinitions', 'eeaeda52-9324-47f6-8069-5d5bade478b2')]",
              "Domain Services Reader": "[subscriptionResourceId('Microsoft.Authorization/roleDefinitions', '361898ef-9ed1-48c2-849c-a832951106bb')]",
              "Network Contributor": "[subscriptionResourceId('Microsoft.Authorization/roleDefinitions', '4d97b98b-1d4f-4787-a291-c67834d212e7')]",
              "Owner": "[subscriptionResourceId('Microsoft.Authorization/roleDefinitions', '8e3af657-a8ff-443c-a75c-2fe8c4bcb635')]",
              "Private DNS Zone Contributor": "[subscriptionResourceId('Microsoft.Authorization/roleDefinitions', 'b12aa53e-6015-4669-85d0-8515ebb3ae7f')]",
              "Reader": "[subscriptionResourceId('Microsoft.Authorization/roleDefinitions', 'acdd72a7-3385-48ef-bd42-f606fba81ae7')]",
              "Role Based Access Control Administrator (Preview)": "[subscriptionResourceId('Microsoft.Authorization/roleDefinitions', 'f58310d9-a9f6-439a-9e8d-f62e7b41a168')]"
            }
          },
          "resources": {
            "avmTelemetry": {
              "condition": "[parameters('enableTelemetry')]",
              "type": "Microsoft.Resources/deployments",
              "apiVersion": "2023-07-01",
              "name": "[format('46d3xbcp.res.network-privateendpoint.{0}.{1}', replace('0.4.1', '.', '-'), substring(uniqueString(deployment().name, parameters('location')), 0, 4))]",
              "properties": {
                "mode": "Incremental",
                "template": {
                  "$schema": "https://schema.management.azure.com/schemas/2019-04-01/deploymentTemplate.json#",
                  "contentVersion": "1.0.0.0",
                  "resources": [],
                  "outputs": {
                    "telemetry": {
                      "type": "String",
                      "value": "For more information, see https://aka.ms/avm/TelemetryInfo"
                    }
                  }
                }
              }
            },
            "privateEndpoint": {
              "type": "Microsoft.Network/privateEndpoints",
              "apiVersion": "2023-04-01",
              "name": "[parameters('name')]",
              "location": "[parameters('location')]",
              "tags": "[parameters('tags')]",
              "properties": {
                "copy": [
                  {
                    "name": "applicationSecurityGroups",
                    "count": "[length(coalesce(parameters('applicationSecurityGroupResourceIds'), createArray()))]",
                    "input": {
                      "id": "[coalesce(parameters('applicationSecurityGroupResourceIds'), createArray())[copyIndex('applicationSecurityGroups')]]"
                    }
                  }
                ],
                "customDnsConfigs": "[coalesce(parameters('customDnsConfigs'), createArray())]",
                "customNetworkInterfaceName": "[coalesce(parameters('customNetworkInterfaceName'), '')]",
                "ipConfigurations": "[coalesce(parameters('ipConfigurations'), createArray())]",
                "manualPrivateLinkServiceConnections": "[coalesce(parameters('manualPrivateLinkServiceConnections'), createArray())]",
                "privateLinkServiceConnections": "[coalesce(parameters('privateLinkServiceConnections'), createArray())]",
                "subnet": {
                  "id": "[parameters('subnetResourceId')]"
                }
              }
            },
            "privateEndpoint_lock": {
              "condition": "[and(not(empty(coalesce(parameters('lock'), createObject()))), not(equals(tryGet(parameters('lock'), 'kind'), 'None')))]",
              "type": "Microsoft.Authorization/locks",
              "apiVersion": "2020-05-01",
              "scope": "[format('Microsoft.Network/privateEndpoints/{0}', parameters('name'))]",
              "name": "[coalesce(tryGet(parameters('lock'), 'name'), format('lock-{0}', parameters('name')))]",
              "properties": {
                "level": "[coalesce(tryGet(parameters('lock'), 'kind'), '')]",
                "notes": "[if(equals(tryGet(parameters('lock'), 'kind'), 'CanNotDelete'), 'Cannot delete resource or child resources.', 'Cannot delete or modify the resource or child resources.')]"
              },
              "dependsOn": [
                "privateEndpoint"
              ]
            },
            "privateEndpoint_roleAssignments": {
              "copy": {
                "name": "privateEndpoint_roleAssignments",
                "count": "[length(coalesce(parameters('roleAssignments'), createArray()))]"
              },
              "type": "Microsoft.Authorization/roleAssignments",
              "apiVersion": "2022-04-01",
              "scope": "[format('Microsoft.Network/privateEndpoints/{0}', parameters('name'))]",
              "name": "[guid(resourceId('Microsoft.Network/privateEndpoints', parameters('name')), coalesce(parameters('roleAssignments'), createArray())[copyIndex()].principalId, coalesce(parameters('roleAssignments'), createArray())[copyIndex()].roleDefinitionIdOrName)]",
              "properties": {
                "roleDefinitionId": "[if(contains(variables('builtInRoleNames'), coalesce(parameters('roleAssignments'), createArray())[copyIndex()].roleDefinitionIdOrName), variables('builtInRoleNames')[coalesce(parameters('roleAssignments'), createArray())[copyIndex()].roleDefinitionIdOrName], if(contains(coalesce(parameters('roleAssignments'), createArray())[copyIndex()].roleDefinitionIdOrName, '/providers/Microsoft.Authorization/roleDefinitions/'), coalesce(parameters('roleAssignments'), createArray())[copyIndex()].roleDefinitionIdOrName, subscriptionResourceId('Microsoft.Authorization/roleDefinitions', coalesce(parameters('roleAssignments'), createArray())[copyIndex()].roleDefinitionIdOrName)))]",
                "principalId": "[coalesce(parameters('roleAssignments'), createArray())[copyIndex()].principalId]",
                "description": "[tryGet(coalesce(parameters('roleAssignments'), createArray())[copyIndex()], 'description')]",
                "principalType": "[tryGet(coalesce(parameters('roleAssignments'), createArray())[copyIndex()], 'principalType')]",
                "condition": "[tryGet(coalesce(parameters('roleAssignments'), createArray())[copyIndex()], 'condition')]",
                "conditionVersion": "[if(not(empty(tryGet(coalesce(parameters('roleAssignments'), createArray())[copyIndex()], 'condition'))), coalesce(tryGet(coalesce(parameters('roleAssignments'), createArray())[copyIndex()], 'conditionVersion'), '2.0'), null())]",
                "delegatedManagedIdentityResourceId": "[tryGet(coalesce(parameters('roleAssignments'), createArray())[copyIndex()], 'delegatedManagedIdentityResourceId')]"
              },
              "dependsOn": [
                "privateEndpoint"
              ]
            },
            "privateEndpoint_privateDnsZoneGroup": {
              "condition": "[not(empty(parameters('privateDnsZoneResourceIds')))]",
              "type": "Microsoft.Resources/deployments",
              "apiVersion": "2022-09-01",
              "name": "[format('{0}-PrivateEndpoint-PrivateDnsZoneGroup', uniqueString(deployment().name))]",
              "properties": {
                "expressionEvaluationOptions": {
                  "scope": "inner"
                },
                "mode": "Incremental",
                "parameters": {
                  "name": {
                    "value": "[coalesce(parameters('privateDnsZoneGroupName'), 'default')]"
                  },
                  "privateDNSResourceIds": {
                    "value": "[coalesce(parameters('privateDnsZoneResourceIds'), createArray())]"
                  },
                  "privateEndpointName": {
                    "value": "[parameters('name')]"
                  }
                },
                "template": {
                  "$schema": "https://schema.management.azure.com/schemas/2019-04-01/deploymentTemplate.json#",
                  "contentVersion": "1.0.0.0",
                  "metadata": {
                    "_generator": {
                      "name": "bicep",
                      "version": "0.25.53.49325",
                      "templateHash": "11244630631275470040"
                    },
                    "name": "Private Endpoint Private DNS Zone Groups",
                    "description": "This module deploys a Private Endpoint Private DNS Zone Group.",
                    "owner": "Azure/module-maintainers"
                  },
                  "parameters": {
                    "privateEndpointName": {
                      "type": "string",
                      "metadata": {
                        "description": "Conditional. The name of the parent private endpoint. Required if the template is used in a standalone deployment."
                      }
                    },
                    "privateDNSResourceIds": {
                      "type": "array",
                      "minLength": 1,
                      "maxLength": 5,
                      "metadata": {
                        "description": "Required. Array of private DNS zone resource IDs. A DNS zone group can support up to 5 DNS zones."
                      }
                    },
                    "name": {
                      "type": "string",
                      "defaultValue": "default",
                      "metadata": {
                        "description": "Optional. The name of the private DNS zone group."
                      }
                    }
                  },
                  "variables": {
                    "copy": [
                      {
                        "name": "privateDnsZoneConfigs",
                        "count": "[length(parameters('privateDNSResourceIds'))]",
                        "input": {
                          "name": "[last(split(parameters('privateDNSResourceIds')[copyIndex('privateDnsZoneConfigs')], '/'))]",
                          "properties": {
                            "privateDnsZoneId": "[parameters('privateDNSResourceIds')[copyIndex('privateDnsZoneConfigs')]]"
                          }
                        }
                      }
                    ]
                  },
                  "resources": [
                    {
                      "type": "Microsoft.Network/privateEndpoints/privateDnsZoneGroups",
                      "apiVersion": "2023-04-01",
                      "name": "[format('{0}/{1}', parameters('privateEndpointName'), parameters('name'))]",
                      "properties": {
                        "privateDnsZoneConfigs": "[variables('privateDnsZoneConfigs')]"
                      }
                    }
                  ],
                  "outputs": {
                    "name": {
                      "type": "string",
                      "metadata": {
                        "description": "The name of the private endpoint DNS zone group."
                      },
                      "value": "[parameters('name')]"
                    },
                    "resourceId": {
                      "type": "string",
                      "metadata": {
                        "description": "The resource ID of the private endpoint DNS zone group."
                      },
                      "value": "[resourceId('Microsoft.Network/privateEndpoints/privateDnsZoneGroups', parameters('privateEndpointName'), parameters('name'))]"
                    },
                    "resourceGroupName": {
                      "type": "string",
                      "metadata": {
                        "description": "The resource group the private endpoint DNS zone group was deployed into."
                      },
                      "value": "[resourceGroup().name]"
                    }
                  }
                }
              },
              "dependsOn": [
                "privateEndpoint"
              ]
            }
          },
          "outputs": {
            "resourceGroupName": {
              "type": "string",
              "metadata": {
                "description": "The resource group the private endpoint was deployed into."
              },
              "value": "[resourceGroup().name]"
            },
            "resourceId": {
              "type": "string",
              "metadata": {
                "description": "The resource ID of the private endpoint."
              },
              "value": "[resourceId('Microsoft.Network/privateEndpoints', parameters('name'))]"
            },
            "name": {
              "type": "string",
              "metadata": {
                "description": "The name of the private endpoint."
              },
              "value": "[parameters('name')]"
            },
            "location": {
              "type": "string",
              "metadata": {
                "description": "The location the resource was deployed into."
              },
              "value": "[reference('privateEndpoint', '2023-04-01', 'full').location]"
            },
            "groupId": {
              "type": "string",
              "metadata": {
                "description": "The group Id for the private endpoint Group."
              },
              "value": "[if(not(empty(reference('privateEndpoint').manualPrivateLinkServiceConnections)), reference('privateEndpoint').manualPrivateLinkServiceConnections[0].properties.groupIds[0], reference('privateEndpoint').privateLinkServiceConnections[0].properties.groupIds[0])]"
            }
          }
        }
      },
      "dependsOn": [
        "serviceBusNamespace"
      ]
    }
  },
  "outputs": {
    "resourceId": {
      "type": "string",
      "metadata": {
        "description": "The resource ID of the deployed service bus namespace."
      },
      "value": "[resourceId('Microsoft.ServiceBus/namespaces', parameters('name'))]"
    },
    "resourceGroupName": {
      "type": "string",
      "metadata": {
        "description": "The resource group of the deployed service bus namespace."
      },
      "value": "[resourceGroup().name]"
    },
    "name": {
      "type": "string",
      "metadata": {
        "description": "The name of the deployed service bus namespace."
      },
      "value": "[parameters('name')]"
    },
    "systemAssignedMIPrincipalId": {
      "type": "string",
      "metadata": {
        "description": "The principal ID of the system assigned identity."
      },
      "value": "[coalesce(tryGet(tryGet(reference('serviceBusNamespace', '2022-10-01-preview', 'full'), 'identity'), 'principalId'), '')]"
    },
    "location": {
      "type": "string",
      "metadata": {
        "description": "The location the resource was deployed into."
      },
      "value": "[reference('serviceBusNamespace', '2022-10-01-preview', 'full').location]"
    }
  }
}<|MERGE_RESOLUTION|>--- conflicted
+++ resolved
@@ -5,13 +5,8 @@
   "metadata": {
     "_generator": {
       "name": "bicep",
-<<<<<<< HEAD
-      "version": "0.26.54.24096",
-      "templateHash": "6479170874747722696"
-=======
       "version": "0.26.170.59819",
       "templateHash": "14015486326288544360"
->>>>>>> a302384a
     },
     "name": "Service Bus Namespaces",
     "description": "This module deploys a Service Bus Namespace.",
@@ -1473,13 +1468,8 @@
           "metadata": {
             "_generator": {
               "name": "bicep",
-<<<<<<< HEAD
-              "version": "0.26.54.24096",
-              "templateHash": "17436716625562680995"
-=======
               "version": "0.26.170.59819",
               "templateHash": "8796609182952388149"
->>>>>>> a302384a
             },
             "name": "Service Bus Namespace Authorization Rules",
             "description": "This module deploys a Service Bus Namespace Authorization Rule.",
@@ -1582,13 +1572,8 @@
           "metadata": {
             "_generator": {
               "name": "bicep",
-<<<<<<< HEAD
-              "version": "0.26.54.24096",
-              "templateHash": "5141733056602320076"
-=======
               "version": "0.26.170.59819",
               "templateHash": "2457681488755677620"
->>>>>>> a302384a
             },
             "name": "Service Bus Namespace Disaster Recovery Configs",
             "description": "This module deploys a Service Bus Namespace Disaster Recovery Config",
@@ -1692,13 +1677,8 @@
           "metadata": {
             "_generator": {
               "name": "bicep",
-<<<<<<< HEAD
-              "version": "0.26.54.24096",
-              "templateHash": "15192198614426327006"
-=======
               "version": "0.26.170.59819",
               "templateHash": "16322713515483912947"
->>>>>>> a302384a
             },
             "name": "Service Bus Namespace Migration Configuration",
             "description": "This module deploys a Service Bus Namespace Migration Configuration.",
@@ -1802,13 +1782,8 @@
           "metadata": {
             "_generator": {
               "name": "bicep",
-<<<<<<< HEAD
-              "version": "0.26.54.24096",
-              "templateHash": "4933314100479664510"
-=======
               "version": "0.26.170.59819",
               "templateHash": "12093830653931933232"
->>>>>>> a302384a
             },
             "name": "Service Bus Namespace Network Rule Sets",
             "description": "This module deploys a ServiceBus Namespace Network Rule Set.",
@@ -2007,13 +1982,8 @@
           "metadata": {
             "_generator": {
               "name": "bicep",
-<<<<<<< HEAD
-              "version": "0.26.54.24096",
-              "templateHash": "5679821968845040041"
-=======
               "version": "0.26.170.59819",
               "templateHash": "10463460824316688291"
->>>>>>> a302384a
             },
             "name": "Service Bus Namespace Queue",
             "description": "This module deploys a Service Bus Namespace Queue.",
@@ -2567,13 +2537,8 @@
           "metadata": {
             "_generator": {
               "name": "bicep",
-<<<<<<< HEAD
-              "version": "0.26.54.24096",
-              "templateHash": "2743713566937430307"
-=======
               "version": "0.26.170.59819",
               "templateHash": "1083080372138021216"
->>>>>>> a302384a
             },
             "name": "Service Bus Namespace Topic",
             "description": "This module deploys a Service Bus Namespace Topic.",
