--- conflicted
+++ resolved
@@ -5,13 +5,8 @@
   "metadata": {
     "_generator": {
       "name": "bicep",
-<<<<<<< HEAD
-      "version": "0.26.54.24096",
-      "templateHash": "5679821968845040041"
-=======
       "version": "0.26.170.59819",
       "templateHash": "10463460824316688291"
->>>>>>> a302384a
     },
     "name": "Service Bus Namespace Queue",
     "description": "This module deploys a Service Bus Namespace Queue.",
