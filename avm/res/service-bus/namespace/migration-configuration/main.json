--- conflicted
+++ resolved
@@ -4,13 +4,8 @@
   "metadata": {
     "_generator": {
       "name": "bicep",
-<<<<<<< HEAD
-      "version": "0.26.54.24096",
-      "templateHash": "15192198614426327006"
-=======
       "version": "0.26.170.59819",
       "templateHash": "16322713515483912947"
->>>>>>> a302384a
     },
     "name": "Service Bus Namespace Migration Configuration",
     "description": "This module deploys a Service Bus Namespace Migration Configuration.",
