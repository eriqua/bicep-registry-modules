--- conflicted
+++ resolved
@@ -1,10 +1,6 @@
 {
     "$schema": "https://aka.ms/bicep-registry-module-version-file-schema#",
-<<<<<<< HEAD
-    "version": "0.2",
-=======
     "version": "0.3",
->>>>>>> 83fde1a2
     "pathFilters": [
         "./main.json"
     ]
