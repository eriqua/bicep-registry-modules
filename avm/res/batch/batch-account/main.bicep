metadata name = 'Batch Accounts'
metadata description = 'This module deploys a Batch Account.'
metadata owner = 'Azure/module-maintainers'

@description('Required. Name of the Azure Batch.')
param name string

@description('Optional. Location for all Resources.')
param location string = resourceGroup().location

@description('Required. The resource ID of the storage account to be used for auto-storage account.')
param storageAccountId string

@allowed([
  'BatchAccountManagedIdentity'
  'StorageKeys'
])
@description('Optional. The authentication mode which the Batch service will use to manage the auto-storage account.')
param storageAuthenticationMode string = 'StorageKeys'

@description('Optional. The resource ID of a user assigned identity assigned to pools which have compute nodes that need access to auto-storage.')
param storageAccessIdentityResourceId string?

@allowed([
  'BatchService'
  'UserSubscription'
])
@description('Optional. The allocation mode for creating pools in the Batch account. Determines which quota will be used.')
param poolAllocationMode string = 'BatchService'

@description('Conditional. The key vault to associate with the Batch account. Required if the \'poolAllocationMode\' is set to \'UserSubscription\' and requires the service principal \'Microsoft Azure Batch\' to be granted contributor permissions on this key vault.')
param keyVaultReferenceResourceId string?

@description('Optional. Configuration details for private endpoints. For security reasons, it is recommended to use private endpoints whenever possible.')
param privateEndpoints privateEndpointType

@description('Optional. Whether or not public network access is allowed for this resource. For security reasons it should be disabled. If not specified, it will be disabled by default if private endpoints are set and networkProfile is not set.')
@allowed([
  ''
  'Enabled'
  'Disabled'
])
param publicNetworkAccess string = ''

@description('Optional. Network access profile. It is only applicable when publicNetworkAccess is not explicitly disabled.')
<<<<<<< HEAD
param networkProfile networkProfileType?
=======
param networkProfile networkProfileType
>>>>>>> 83fde1a2

@description('Optional. The lock settings of the service.')
param lock lockType

@description('Optional. Array of role assignments to create.')
param roleAssignments roleAssignmentType

@description('Optional. Tags of the resource.')
param tags object?

@allowed([
  'AAD'
  'SharedKey'
  'TaskAuthenticationToken'
])
@description('Optional. List of allowed authentication modes for the Batch account that can be used to authenticate with the data plane.')
param allowedAuthenticationModes array?

@description('Optional. Enable/Disable usage telemetry for module.')
param enableTelemetry bool = true

@description('Optional. The diagnostic settings of the service.')
param diagnosticSettings diagnosticSettingType

@description('Optional. The customer managed key definition.')
param customerManagedKey customerManagedKeyType

@description('Optional. The managed identity definition for this resource.')
param managedIdentities managedIdentitiesType

var formattedUserAssignedIdentities = reduce(map((managedIdentities.?userAssignedResourceIds ?? []), (id) => { '${id}': {} }), {}, (cur, next) => union(cur, next)) // Converts the flat array to an object like { '${id1}': {}, '${id2}': {} }
var identity = !empty(managedIdentities) ? {
  type: (managedIdentities.?systemAssigned ?? false) ? 'SystemAssigned' : (!empty(managedIdentities.?userAssignedResourceIds ?? {}) ? 'UserAssigned' : null)
  userAssignedIdentities: !empty(formattedUserAssignedIdentities) ? formattedUserAssignedIdentities : null
} : null

var accountAccessNetworkProfileIpRules = [for allowedIpRule in networkProfile.?accountAccess.?allowedIpRules ?? []: {
  action: 'Allow'
  value: allowedIpRule
}]

var nodeManagementAccessNetworkProfileIpRules = [for allowedIpRule in networkProfile.?nodeManagementAccess.?allowedIpRules ?? []: {
  action: 'Allow'
  value: allowedIpRule
}]

var builtInRoleNames = {
  Contributor: subscriptionResourceId('Microsoft.Authorization/roleDefinitions', 'b24988ac-6180-42a0-ab88-20f7382dd24c')
  Owner: subscriptionResourceId('Microsoft.Authorization/roleDefinitions', '8e3af657-a8ff-443c-a75c-2fe8c4bcb635')
  Reader: subscriptionResourceId('Microsoft.Authorization/roleDefinitions', 'acdd72a7-3385-48ef-bd42-f606fba81ae7')
  'Role Based Access Control Administrator (Preview)': subscriptionResourceId('Microsoft.Authorization/roleDefinitions', 'f58310d9-a9f6-439a-9e8d-f62e7b41a168')
  'User Access Administrator': subscriptionResourceId('Microsoft.Authorization/roleDefinitions', '18d7d88d-d35e-4fb5-a5c3-7773c20a72d9')
}

resource avmTelemetry 'Microsoft.Resources/deployments@2023-07-01' = if (enableTelemetry) {
  name: '46d3xbcp.res.batch-batchaccount.${replace('-..--..-', '.', '-')}.${substring(uniqueString(deployment().name, location), 0, 4)}'
  properties: {
    mode: 'Incremental'
    template: {
      '$schema': 'https://schema.management.azure.com/schemas/2019-04-01/deploymentTemplate.json#'
      contentVersion: '1.0.0.0'
      resources: []
      outputs: {
        telemetry: {
          type: 'String'
          value: 'For more information, see https://aka.ms/avm/TelemetryInfo'
        }
      }
    }
  }
}

resource batchKeyVaultReference 'Microsoft.KeyVault/vaults@2023-02-01' existing = if (poolAllocationMode == 'UserSubscription') {
  name: last(split((keyVaultReferenceResourceId ?? 'dummyVault'), '/'))
  scope: resourceGroup(split((keyVaultReferenceResourceId ?? '//'), '/')[2], split((keyVaultReferenceResourceId ?? '////'), '/')[4])
}

resource cMKKeyVault 'Microsoft.KeyVault/vaults@2023-02-01' existing = if (!empty(customerManagedKey.?keyVaultResourceId)) {
  name: last(split((customerManagedKey.?keyVaultResourceId ?? 'dummyVault'), '/'))
  scope: resourceGroup(split((customerManagedKey.?keyVaultResourceId ?? '//'), '/')[2], split((customerManagedKey.?keyVaultResourceId ?? '////'), '/')[4])

  resource cMKKey 'keys@2023-02-01' existing = if (!empty(customerManagedKey.?keyVaultResourceId) && !empty(customerManagedKey.?keyName)) {
    name: customerManagedKey.?keyName ?? 'dummyKey'
  }
}

resource batchAccount 'Microsoft.Batch/batchAccounts@2022-06-01' = {
  name: name
  location: location
  tags: tags
  identity: identity
  properties: {
    allowedAuthenticationModes: allowedAuthenticationModes
    autoStorage: {
      authenticationMode: storageAuthenticationMode
      nodeIdentityReference: null != storageAccessIdentityResourceId ? {
        resourceId: storageAccessIdentityResourceId
      } : null
      storageAccountId: storageAccountId
    }
    encryption: !empty(customerManagedKey) ? {
      keySource: 'Microsoft.KeyVault'
      keyVaultProperties: {
        keyIdentifier: !empty(customerManagedKey.?keyVersion ?? '') ? '${cMKKeyVault::cMKKey.properties.keyUri}/${customerManagedKey!.keyVersion}' : cMKKeyVault::cMKKey.properties.keyUriWithVersion
      }
    } : null
    keyVaultReference: poolAllocationMode == 'UserSubscription' ? {
      id: batchKeyVaultReference.id
      url: batchKeyVaultReference.properties.vaultUri
    } : null
    networkProfile: !empty(networkProfile ?? {}) ? {
      accountAccess: !empty(accountAccessNetworkProfileIpRules) ? {
        defaultAction: networkProfile.?accountAccess.?defaultAction ?? 'Deny'
        ipRules: accountAccessNetworkProfileIpRules
      } : null
      nodeManagementAccess: !empty(nodeManagementAccessNetworkProfileIpRules) ? {
        defaultAction: networkProfile.?nodeManagementAccess.?defaultAction ?? 'Deny'
        ipRules: nodeManagementAccessNetworkProfileIpRules
      } : null
    } : null
    poolAllocationMode: poolAllocationMode
    publicNetworkAccess: !empty(publicNetworkAccess) ? any(publicNetworkAccess) : ((!empty(privateEndpoints ?? []) && empty(networkProfile ?? [])) ? 'Disabled' : null)
  }
}

resource batchAccount_lock 'Microsoft.Authorization/locks@2020-05-01' = if (!empty(lock ?? {}) && lock.?kind != 'None') {
  name: lock.?name ?? 'lock-${name}'
  properties: {
    level: lock.?kind ?? ''
    notes: lock.?kind == 'CanNotDelete' ? 'Cannot delete resource or child resources.' : 'Cannot delete or modify the resource or child resources.'
  }
  scope: batchAccount
}

resource batchAccount_diagnosticSettings 'Microsoft.Insights/diagnosticSettings@2021-05-01-preview' = [for (diagnosticSetting, index) in (diagnosticSettings ?? []): {
  name: diagnosticSetting.?name ?? '${name}-diagnosticSettings'
  properties: {
    storageAccountId: diagnosticSetting.?storageAccountResourceId
    workspaceId: diagnosticSetting.?workspaceResourceId
    eventHubAuthorizationRuleId: diagnosticSetting.?eventHubAuthorizationRuleResourceId
    eventHubName: diagnosticSetting.?eventHubName
    metrics: diagnosticSetting.?metricCategories ?? [
      {
        category: 'AllMetrics'
        timeGrain: null
        enabled: true
      }
    ]
    logs: diagnosticSetting.?logCategoriesAndGroups ?? [
      {
        categoryGroup: 'allLogs'
        enabled: true
      }
    ]
    marketplacePartnerId: diagnosticSetting.?marketplacePartnerResourceId
    logAnalyticsDestinationType: diagnosticSetting.?logAnalyticsDestinationType
  }
  scope: batchAccount
}]

module batchAccount_privateEndpoints 'br/public:avm/res/network/private-endpoint:0.2.0' = [for (privateEndpoint, index) in (privateEndpoints ?? []): {
  name: '${uniqueString(deployment().name, location)}-BatchAccount-PrivateEndpoint-${index}'
  params: {
    groupIds: [
      privateEndpoint.?service ?? 'batchAccount'
    ]
    name: privateEndpoint.?name ?? 'pep-${last(split(batchAccount.id, '/'))}-${privateEndpoint.?service ?? 'batchAccount'}-${index}'
    serviceResourceId: batchAccount.id
    subnetResourceId: privateEndpoint.subnetResourceId
    enableTelemetry: privateEndpoint.?enableTelemetry ?? enableTelemetry
    location: privateEndpoint.?location ?? reference(split(privateEndpoint.subnetResourceId, '/subnets/')[0], '2020-06-01', 'Full').location
    lock: privateEndpoint.?lock ?? lock
    privateDnsZoneGroupName: privateEndpoint.?privateDnsZoneGroupName
    privateDnsZoneResourceIds: privateEndpoint.?privateDnsZoneResourceIds
    roleAssignments: privateEndpoint.?roleAssignments
    tags: privateEndpoint.?tags ?? tags
    manualPrivateLinkServiceConnections: privateEndpoint.?manualPrivateLinkServiceConnections
    customDnsConfigs: privateEndpoint.?customDnsConfigs
    ipConfigurations: privateEndpoint.?ipConfigurations
    applicationSecurityGroupResourceIds: privateEndpoint.?applicationSecurityGroupResourceIds
    customNetworkInterfaceName: privateEndpoint.?customNetworkInterfaceName
  }
}]

resource batchAccount_roleAssignments 'Microsoft.Authorization/roleAssignments@2022-04-01' = [for (roleAssignment, index) in (roleAssignments ?? []): {
  name: guid(batchAccount.id, roleAssignment.principalId, roleAssignment.roleDefinitionIdOrName)
  properties: {
    roleDefinitionId: contains(builtInRoleNames, roleAssignment.roleDefinitionIdOrName) ? builtInRoleNames[roleAssignment.roleDefinitionIdOrName] : contains(roleAssignment.roleDefinitionIdOrName, '/providers/Microsoft.Authorization/roleDefinitions/') ? roleAssignment.roleDefinitionIdOrName : subscriptionResourceId('Microsoft.Authorization/roleDefinitions', roleAssignment.roleDefinitionIdOrName)
    principalId: roleAssignment.principalId
    description: roleAssignment.?description
    principalType: roleAssignment.?principalType
    condition: roleAssignment.?condition
    conditionVersion: !empty(roleAssignment.?condition) ? (roleAssignment.?conditionVersion ?? '2.0') : null // Must only be set if condtion is set
    delegatedManagedIdentityResourceId: roleAssignment.?delegatedManagedIdentityResourceId
  }
  scope: batchAccount
}]

@description('The name of the batch account.')
output name string = batchAccount.name

@description('The resource ID of the batch account.')
output resourceId string = batchAccount.id

@description('The resource group the batch account was deployed into.')
output resourceGroupName string = resourceGroup().name

@description('The location the resource was deployed into.')
output location string = batchAccount.location

@description('The principal ID of the system assigned identity.')
output systemAssignedMIPrincipalId string = (managedIdentities.?systemAssigned ?? false) && contains(batchAccount.identity, 'principalId') ? batchAccount.identity.principalId : ''

// ================ //
// Definitions      //
// ================ //

type diagnosticSettingType = {
  @description('Optional. The name of diagnostic setting.')
  name: string?

  @description('Optional. The name of logs that will be streamed. "allLogs" includes all possible logs for the resource. Set to \'\' to disable log collection.')
  logCategoriesAndGroups: {
    @description('Optional. Name of a Diagnostic Log category for a resource type this setting is applied to. Set the specific logs to collect here.')
    category: string?

    @description('Optional. Name of a Diagnostic Log category group for a resource type this setting is applied to. Set to `allLogs` to collect all logs.')
    categoryGroup: string?
  }[]?

  @description('Optional. The name of logs that will be streamed. "allLogs" includes all possible logs for the resource. Set to \'\' to disable log collection.')
  metricCategories: {
    @description('Required. Name of a Diagnostic Metric category for a resource type this setting is applied to. Set to `AllMetrics` to collect all metrics.')
    category: string
  }[]?

  @description('Optional. A string indicating whether the export to Log Analytics should use the default destination type, i.e. AzureDiagnostics, or use a destination type.')
  logAnalyticsDestinationType: ('Dedicated' | 'AzureDiagnostics')?

  @description('Optional. Resource ID of the diagnostic log analytics workspace. For security reasons, it is recommended to set diagnostic settings to send data to either storage account, log analytics workspace or event hub.')
  workspaceResourceId: string?

  @description('Optional. Resource ID of the diagnostic storage account. For security reasons, it is recommended to set diagnostic settings to send data to either storage account, log analytics workspace or event hub.')
  storageAccountResourceId: string?

  @description('Optional. Resource ID of the diagnostic event hub authorization rule for the Event Hubs namespace in which the event hub should be created or streamed to.')
  eventHubAuthorizationRuleResourceId: string?

  @description('Optional. Name of the diagnostic event hub within the namespace to which logs are streamed. Without this, an event hub is created for each log category. For security reasons, it is recommended to set diagnostic settings to send data to either storage account, log analytics workspace or event hub.')
  eventHubName: string?

  @description('Optional. The full ARM resource ID of the Marketplace resource to which you would like to send Diagnostic Logs.')
  marketplacePartnerResourceId: string?
}[]?

type roleAssignmentType = {
  @description('Required. The role to assign. You can provide either the display name of the role definition, the role definition GUID, or its fully qualified ID in the following format: \'/providers/Microsoft.Authorization/roleDefinitions/c2f4ef07-c644-48eb-af81-4b1b4947fb11\'.')
  roleDefinitionIdOrName: string

  @description('Required. The principal ID of the principal (user/group/identity) to assign the role to.')
  principalId: string

  @description('Optional. The principal type of the assigned principal ID.')
  principalType: ('ServicePrincipal' | 'Group' | 'User' | 'ForeignGroup' | 'Device')?

  @description('Optional. The description of the role assignment.')
  description: string?

  @description('Optional. The conditions on the role assignment. This limits the resources it can be assigned to. e.g.: @Resource[Microsoft.Storage/storageAccounts/blobServices/containers:ContainerName] StringEqualsIgnoreCase "foo_storage_container"')
  condition: string?

  @description('Optional. Version of the condition.')
  conditionVersion: '2.0'?

  @description('Optional. The Resource Id of the delegated managed identity resource.')
  delegatedManagedIdentityResourceId: string?
}[]?

type privateEndpointType = {
  @description('Optional. The name of the private endpoint.')
  name: string?

  @description('Optional. The location to deploy the private endpoint to.')
  location: string?

  @description('Optional. The service (sub-) type to deploy the private endpoint for. For example "vault" or "blob".')
  service: string?

  @description('Required. Resource ID of the subnet where the endpoint needs to be created.')
  subnetResourceId: string

  @description('Optional. The name of the private DNS zone group to create if `privateDnsZoneResourceIds` were provided.')
  privateDnsZoneGroupName: string?

  @description('Optional. The private DNS zone groups to associate the private endpoint with. A DNS zone group can support up to 5 DNS zones.')
  privateDnsZoneResourceIds: string[]?

  @description('Optional. Custom DNS configurations.')
  customDnsConfigs: {
    fqdn: string?
    ipAddresses: string[]
  }[]?

  @description('Optional. A list of IP configurations of the private endpoint. This will be used to map to the First Party Service endpoints.')
  ipConfigurations: {
    name: string
    groupId: string
    memberName: string
    privateIpAddress: string
  }[]?

  @description('Optional. Application security groups in which the private endpoint IP configuration is included.')
  applicationSecurityGroupResourceIds: string[]?

  @description('Optional. The custom name of the network interface attached to the private endpoint.')
  customNetworkInterfaceName: string?

  @description('Optional. Specify the type of lock.')
  lock: lockType

  @description('Optional. Array of role assignments to create.')
  roleAssignments: roleAssignmentType?

  @description('Optional. Tags to be applied on all resources/resource groups in this deployment.')
  tags: object?

  @description('Optional. Manual PrivateLink Service Connections.')
  manualPrivateLinkServiceConnections: array?

  @description('Optional. Enable/Disable usage telemetry for module.')
  enableTelemetry: bool?
}[]?

type managedIdentitiesType = {
  @description('Optional. Enables system assigned managed identity on the resource.')
  systemAssigned: bool?

  @description('Optional. The resource ID(s) to assign to the resource. Required if a user assigned identity is used for encryption.')
  userAssignedResourceIds: string[]?
}?

type customerManagedKeyType = {
  @description('Required. The resource ID of a key vault to reference a customer managed key for encryption from.')
  keyVaultResourceId: string

  @description('Required. The name of the customer managed key to use for encryption.')
  keyName: string

  @description('Optional. The version of the customer managed key to reference for encryption. If not provided, using \'latest\'.')
  keyVersion: string?
}?

type lockType = {
  @description('Optional. Specify the name of lock.')
  name: string?

  @description('Optional. Specify the type of lock.')
  kind: ('CanNotDelete' | 'ReadOnly' | 'None')?
}?

type networkProfileType = {
  @description('Optional. Network access profile for batchAccount endpoint (Batch account data plane API).')
  accountAccess: endpointAccessProfileType?

  @description('Optional. Network access profile for nodeManagement endpoint (Batch service managing compute nodes for Batch pools).')
  nodeManagementAccess: endpointAccessProfileType?
}?

type endpointAccessProfileType = {
  @description('Optional. Default action for endpoint access. If not specified, defaults to Deny.')
  defaultAction: ('Allow' | 'Deny')?

  @description('Optional. Array of IP ranges to filter client IP address.')
  allowedIpRules: array?
}?<|MERGE_RESOLUTION|>--- conflicted
+++ resolved
@@ -43,11 +43,7 @@
 param publicNetworkAccess string = ''
 
 @description('Optional. Network access profile. It is only applicable when publicNetworkAccess is not explicitly disabled.')
-<<<<<<< HEAD
-param networkProfile networkProfileType?
-=======
 param networkProfile networkProfileType
->>>>>>> 83fde1a2
 
 @description('Optional. The lock settings of the service.')
 param lock lockType
