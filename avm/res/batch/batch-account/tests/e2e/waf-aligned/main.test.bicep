targetScope = 'subscription'

metadata name = 'WAF-aligned'
metadata description = 'This instance deploys the module in alignment with the best-practices of the Azure Well-Architected Framework.'

// ========== //
// Parameters //
// ========== //

@description('Optional. The name of the resource group to deploy for testing purposes.')
@maxLength(90)
param resourceGroupName string = 'dep-${namePrefix}-batch.batchaccounts-${serviceShort}-rg'

@description('Optional. The location to deploy resources to.')
param location string = deployment().location

@description('Optional. A short identifier for the kind of deployment. Should be kept short to not run into resource-name length-constraints.')
param serviceShort string = 'bbawaf'

@description('Optional. A token to inject into the name of each resource.')
param namePrefix string = '#_namePrefix_#'

// ============ //
// Dependencies //
// ============ //

// General resources
// =================
resource resourceGroup 'Microsoft.Resources/resourceGroups@2021-04-01' = {
  name: resourceGroupName
  location: location
}

module nestedDependencies 'dependencies.bicep' = {
  scope: resourceGroup
  name: '${uniqueString(deployment().name, location)}-nestedDependencies'
  params: {
    storageAccountName: 'dep${namePrefix}st${serviceShort}'
    virtualNetworkName: 'dep-${namePrefix}-vnet-${serviceShort}'
    managedIdentityName: 'dep-${namePrefix}-msi-${serviceShort}'
    location: location
  }
}

// Diagnostics
// ===========
module diagnosticDependencies '../../../../../../utilities/e2e-template-assets/templates/diagnostic.dependencies.bicep' = {
  scope: resourceGroup
  name: '${uniqueString(deployment().name, location)}-diagnosticDependencies'
  params: {
    storageAccountName: 'dep${namePrefix}diasa${serviceShort}01'
    logAnalyticsWorkspaceName: 'dep-${namePrefix}-law-${serviceShort}'
    eventHubNamespaceEventHubName: 'dep-${namePrefix}-evh-${serviceShort}'
    eventHubNamespaceName: 'dep-${namePrefix}-evhns-${serviceShort}'
    location: location
  }
}

// ============== //
// Test Execution //
// ============== //

@batchSize(1)
module testDeployment '../../../main.bicep' = [for iteration in [ 'init', 'idem' ]: {
  scope: resourceGroup
  name: '${uniqueString(deployment().name, location)}-test-${serviceShort}-${iteration}'
  params: {
    name: '${namePrefix}${serviceShort}001'
    location: location
    storageAccountId: nestedDependencies.outputs.storageAccountResourceId
    diagnosticSettings: [
      {
        eventHubName: diagnosticDependencies.outputs.eventHubNamespaceEventHubName
        eventHubAuthorizationRuleResourceId: diagnosticDependencies.outputs.eventHubAuthorizationRuleId
        storageAccountResourceId: diagnosticDependencies.outputs.storageAccountResourceId
        workspaceResourceId: diagnosticDependencies.outputs.logAnalyticsWorkspaceResourceId
      }
    ]
    lock: {
      kind: 'CanNotDelete'
      name: 'myCustomLockName'
    }
    poolAllocationMode: 'BatchService'
    privateEndpoints: [
      {
        privateDnsZoneResourceIds: [
          nestedDependencies.outputs.privateDNSZoneResourceId
        ]
        subnetResourceId: nestedDependencies.outputs.subnetResourceId
      }
    ]
    storageAccessIdentityResourceId: nestedDependencies.outputs.managedIdentityResourceId
    storageAuthenticationMode: 'BatchAccountManagedIdentity'
    managedIdentities: {
      systemAssigned: true
    }
    tags: {
      'hidden-title': 'This is visible in the resource name'
      Environment: 'Non-Prod'
      Role: 'DeploymentValidation'
    }
<<<<<<< HEAD
    // Workaround for PSRule
    keyVaultReferenceResourceId: null
    networkProfile: null
    allowedAuthenticationModes: null
    roleAssignments: null
    customerManagedKey: null
=======
>>>>>>> 83fde1a2
  }
}]<|MERGE_RESOLUTION|>--- conflicted
+++ resolved
@@ -99,14 +99,5 @@
       Environment: 'Non-Prod'
       Role: 'DeploymentValidation'
     }
-<<<<<<< HEAD
-    // Workaround for PSRule
-    keyVaultReferenceResourceId: null
-    networkProfile: null
-    allowedAuthenticationModes: null
-    roleAssignments: null
-    customerManagedKey: null
-=======
->>>>>>> 83fde1a2
   }
 }]