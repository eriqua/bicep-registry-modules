--- conflicted
+++ resolved
@@ -147,12 +147,5 @@
       Environment: 'Non-Prod'
       Role: 'DeploymentValidation'
     }
-<<<<<<< HEAD
-    // Workaround for PSRule
-    keyVaultReferenceResourceId: null
-    allowedAuthenticationModes: null
-    customerManagedKey: null
-=======
->>>>>>> 83fde1a2
   }
 }]