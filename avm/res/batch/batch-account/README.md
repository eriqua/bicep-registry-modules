# Batch Accounts `[Microsoft.Batch/batchAccounts]`

> ⚠️THIS MODULE IS CURRENTLY ORPHANED.⚠️
> 
> - Only security and bug fixes are being handled by the AVM core team at present.
> - If interested in becoming the module owner of this orphaned module (must be Microsoft FTE), please look for the related "orphaned module" GitHub issue [here](https://aka.ms/AVM/OrphanedModules)!

This module deploys a Batch Account.

## Navigation

- [Resource Types](#Resource-Types)
- [Usage examples](#Usage-examples)
- [Parameters](#Parameters)
- [Outputs](#Outputs)
- [Cross-referenced modules](#Cross-referenced-modules)

## Resource Types

| Resource Type | API Version |
| :-- | :-- |
| `Microsoft.Authorization/locks` | [2020-05-01](https://learn.microsoft.com/en-us/azure/templates/Microsoft.Authorization/2020-05-01/locks) |
| `Microsoft.Authorization/roleAssignments` | [2022-04-01](https://learn.microsoft.com/en-us/azure/templates/Microsoft.Authorization/2022-04-01/roleAssignments) |
| `Microsoft.Batch/batchAccounts` | [2022-06-01](https://learn.microsoft.com/en-us/azure/templates/Microsoft.Batch/2022-06-01/batchAccounts) |
| `Microsoft.Insights/diagnosticSettings` | [2021-05-01-preview](https://learn.microsoft.com/en-us/azure/templates/Microsoft.Insights/2021-05-01-preview/diagnosticSettings) |
| `Microsoft.Network/privateEndpoints` | [2023-04-01](https://learn.microsoft.com/en-us/azure/templates/Microsoft.Network/2023-04-01/privateEndpoints) |
| `Microsoft.Network/privateEndpoints/privateDnsZoneGroups` | [2023-04-01](https://learn.microsoft.com/en-us/azure/templates/Microsoft.Network/2023-04-01/privateEndpoints/privateDnsZoneGroups) |

## Usage examples

The following section provides usage examples for the module, which were used to validate and deploy the module successfully. For a full reference, please review the module's test folder in its repository.

>**Note**: Each example lists all the required parameters first, followed by the rest - each in alphabetical order.

>**Note**: To reference the module, please use the following syntax `br/public:avm/res/batch/batch-account:0.1.1`.

- [Using only defaults](#example-1-using-only-defaults)
- [Using Customer-Managed-Keys with User-Assigned identity](#example-2-using-customer-managed-keys-with-user-assigned-identity)
- [Using large parameter set](#example-3-using-large-parameter-set)
- [WAF-aligned](#example-4-waf-aligned)

### Example 1: _Using only defaults_

This instance deploys the module with the minimum set of required parameters.


<details>

<summary>via Bicep module</summary>

```bicep
module batchAccount 'br/public:avm/res/batch/batch-account:0.1.1' = {
  name: '${uniqueString(deployment().name, location)}-test-bbamin'
  params: {
    // Required parameters
    name: 'bbamin001'
    storageAccountId: '<storageAccountId>'
    // Non-required parameters
    allowedAuthenticationModes: '<allowedAuthenticationModes>'
    customerManagedKey: '<customerManagedKey>'
    diagnosticSettings: '<diagnosticSettings>'
    keyVaultReferenceResourceId: '<keyVaultReferenceResourceId>'
    location: '<location>'
    lock: '<lock>'
    managedIdentities: '<managedIdentities>'
    networkProfile: '<networkProfile>'
    privateEndpoints: '<privateEndpoints>'
    roleAssignments: '<roleAssignments>'
    storageAccessIdentityResourceId: '<storageAccessIdentityResourceId>'
    tags: '<tags>'
  }
}
```

</details>
<p>

<details>

<summary>via JSON Parameter file</summary>

```json
{
  "$schema": "https://schema.management.azure.com/schemas/2019-04-01/deploymentParameters.json#",
  "contentVersion": "1.0.0.0",
  "parameters": {
    // Required parameters
    "name": {
      "value": "bbamin001"
    },
    "storageAccountId": {
      "value": "<storageAccountId>"
    },
    // Non-required parameters
    "allowedAuthenticationModes": {
      "value": "<allowedAuthenticationModes>"
    },
    "customerManagedKey": {
      "value": "<customerManagedKey>"
    },
    "diagnosticSettings": {
      "value": "<diagnosticSettings>"
    },
    "keyVaultReferenceResourceId": {
      "value": "<keyVaultReferenceResourceId>"
    },
    "location": {
      "value": "<location>"
    },
    "lock": {
      "value": "<lock>"
    },
    "managedIdentities": {
      "value": "<managedIdentities>"
    },
    "networkProfile": {
      "value": "<networkProfile>"
    },
    "privateEndpoints": {
      "value": "<privateEndpoints>"
    },
    "roleAssignments": {
      "value": "<roleAssignments>"
    },
    "storageAccessIdentityResourceId": {
      "value": "<storageAccessIdentityResourceId>"
    },
    "tags": {
      "value": "<tags>"
    }
  }
}
```

</details>
<p>

### Example 2: _Using Customer-Managed-Keys with User-Assigned identity_

This instance deploys the module using Customer-Managed-Keys using a User-Assigned Identity to access the Customer-Managed-Key secret.


<details>

<summary>via Bicep module</summary>

```bicep
module batchAccount 'br/public:avm/res/batch/batch-account:0.1.1' = {
  name: '${uniqueString(deployment().name, location)}-test-bbaencr'
  params: {
    // Required parameters
    name: 'bbaencr001'
    storageAccountId: '<storageAccountId>'
    // Non-required parameters
    customerManagedKey: {
      keyName: '<keyName>'
      keyVaultResourceId: '<keyVaultResourceId>'
    }
    location: '<location>'
    managedIdentities: {
      userAssignedResourcesIds: [
        '<managedIdentityResourceId>'
      ]
    }
    poolAllocationMode: 'BatchService'
    storageAuthenticationMode: 'BatchAccountManagedIdentity'
    tags: {
      'hidden-title': 'This is visible in the resource name'
    }
  }
}
```

</details>
<p>

<details>

<summary>via JSON Parameter file</summary>

```json
{
  "$schema": "https://schema.management.azure.com/schemas/2019-04-01/deploymentParameters.json#",
  "contentVersion": "1.0.0.0",
  "parameters": {
    // Required parameters
    "name": {
      "value": "bbaencr001"
    },
    "storageAccountId": {
      "value": "<storageAccountId>"
    },
    // Non-required parameters
    "customerManagedKey": {
      "value": {
        "keyName": "<keyName>",
        "keyVaultResourceId": "<keyVaultResourceId>"
      }
    },
    "location": {
      "value": "<location>"
    },
    "managedIdentities": {
      "value": {
        "userAssignedResourcesIds": [
          "<managedIdentityResourceId>"
        ]
      }
    },
    "poolAllocationMode": {
      "value": "BatchService"
    },
    "storageAuthenticationMode": {
      "value": "BatchAccountManagedIdentity"
    },
    "tags": {
      "value": {
        "hidden-title": "This is visible in the resource name"
      }
    }
  }
}
```

</details>
<p>

### Example 3: _Using large parameter set_

This instance deploys the module with most of its features enabled.


<details>

<summary>via Bicep module</summary>

```bicep
module batchAccount 'br/public:avm/res/batch/batch-account:0.1.1' = {
  name: '${uniqueString(deployment().name, location)}-test-bbamax'
  params: {
    // Required parameters
    name: 'bbamax001'
    storageAccountId: '<storageAccountId>'
    // Non-required parameters
    allowedAuthenticationModes: '<allowedAuthenticationModes>'
    customerManagedKey: '<customerManagedKey>'
    diagnosticSettings: [
      {
        eventHubAuthorizationRuleResourceId: '<eventHubAuthorizationRuleResourceId>'
        eventHubName: '<eventHubName>'
        name: 'customSetting'
        storageAccountResourceId: '<storageAccountResourceId>'
        workspaceResourceId: '<workspaceResourceId>'
      }
    ]
    keyVaultReferenceResourceId: '<keyVaultReferenceResourceId>'
    location: '<location>'
    lock: {
      kind: 'CanNotDelete'
      name: 'myCustomLockName'
    }
    managedIdentities: {
      systemAssigned: true
    }
    networkProfile: {
      accountAccess: {
        allowedIpRules: [
          '40.74.28.0/23'
        ]
        defaultAction: 'Deny'
      }
      nodeManagementAccess: {
        allowedIpRules: [
          '40.74.28.0/23'
        ]
      }
    }
    poolAllocationMode: 'BatchService'
    privateEndpoints: [
      {
        privateDnsZoneResourceIds: [
          '<privateDNSZoneResourceId>'
        ]
        roleAssignments: [
          {
            principalId: '<principalId>'
            principalType: 'ServicePrincipal'
            roleDefinitionIdOrName: 'Reader'
          }
        ]
        subnetResourceId: '<subnetResourceId>'
        tags: {
          Environment: 'Non-Prod'
          'hidden-title': 'This is visible in the resource name'
          Role: 'DeploymentValidation'
        }
      }
    ]
    roleAssignments: [
      {
        principalId: '<principalId>'
        principalType: 'ServicePrincipal'
        roleDefinitionIdOrName: 'Reader'
      }
    ]
    storageAccessIdentityResourceId: '<storageAccessIdentityResourceId>'
    storageAuthenticationMode: 'BatchAccountManagedIdentity'
    tags: {
      Environment: 'Non-Prod'
      'hidden-title': 'This is visible in the resource name'
      Role: 'DeploymentValidation'
    }
  }
}
```

</details>
<p>

<details>

<summary>via JSON Parameter file</summary>

```json
{
  "$schema": "https://schema.management.azure.com/schemas/2019-04-01/deploymentParameters.json#",
  "contentVersion": "1.0.0.0",
  "parameters": {
    // Required parameters
    "name": {
      "value": "bbamax001"
    },
    "storageAccountId": {
      "value": "<storageAccountId>"
    },
    // Non-required parameters
    "allowedAuthenticationModes": {
      "value": "<allowedAuthenticationModes>"
    },
    "customerManagedKey": {
      "value": "<customerManagedKey>"
    },
    "diagnosticSettings": {
      "value": [
        {
          "eventHubAuthorizationRuleResourceId": "<eventHubAuthorizationRuleResourceId>",
          "eventHubName": "<eventHubName>",
          "name": "customSetting",
          "storageAccountResourceId": "<storageAccountResourceId>",
          "workspaceResourceId": "<workspaceResourceId>"
        }
      ]
    },
    "keyVaultReferenceResourceId": {
      "value": "<keyVaultReferenceResourceId>"
    },
    "location": {
      "value": "<location>"
    },
    "lock": {
      "value": {
        "kind": "CanNotDelete",
        "name": "myCustomLockName"
      }
    },
    "managedIdentities": {
      "value": {
        "systemAssigned": true
      }
    },
    "networkProfile": {
      "value": {
        "accountAccess": {
          "allowedIpRules": [
            "40.74.28.0/23"
          ],
          "defaultAction": "Deny"
        },
        "nodeManagementAccess": {
          "allowedIpRules": [
            "40.74.28.0/23"
          ]
        }
      }
    },
    "poolAllocationMode": {
      "value": "BatchService"
    },
    "privateEndpoints": {
      "value": [
        {
          "privateDnsZoneResourceIds": [
            "<privateDNSZoneResourceId>"
          ],
          "roleAssignments": [
            {
              "principalId": "<principalId>",
              "principalType": "ServicePrincipal",
              "roleDefinitionIdOrName": "Reader"
            }
          ],
          "subnetResourceId": "<subnetResourceId>",
          "tags": {
            "Environment": "Non-Prod",
            "hidden-title": "This is visible in the resource name",
            "Role": "DeploymentValidation"
          }
        }
      ]
    },
    "roleAssignments": {
      "value": [
        {
          "principalId": "<principalId>",
          "principalType": "ServicePrincipal",
          "roleDefinitionIdOrName": "Reader"
        }
      ]
    },
    "storageAccessIdentityResourceId": {
      "value": "<storageAccessIdentityResourceId>"
    },
    "storageAuthenticationMode": {
      "value": "BatchAccountManagedIdentity"
    },
    "tags": {
      "value": {
        "Environment": "Non-Prod",
        "hidden-title": "This is visible in the resource name",
        "Role": "DeploymentValidation"
      }
    }
  }
}
```

</details>
<p>

### Example 4: _WAF-aligned_

This instance deploys the module in alignment with the best-practices of the Azure Well-Architected Framework.


<details>

<summary>via Bicep module</summary>

```bicep
module batchAccount 'br/public:avm/res/batch/batch-account:0.1.1' = {
  name: '${uniqueString(deployment().name, location)}-test-bbawaf'
  params: {
    // Required parameters
    name: 'bbawaf001'
    storageAccountId: '<storageAccountId>'
    // Non-required parameters
    allowedAuthenticationModes: '<allowedAuthenticationModes>'
    customerManagedKey: '<customerManagedKey>'
    diagnosticSettings: [
      {
        eventHubAuthorizationRuleResourceId: '<eventHubAuthorizationRuleResourceId>'
        eventHubName: '<eventHubName>'
        storageAccountResourceId: '<storageAccountResourceId>'
        workspaceResourceId: '<workspaceResourceId>'
      }
    ]
    keyVaultReferenceResourceId: '<keyVaultReferenceResourceId>'
    location: '<location>'
    lock: {
      kind: 'CanNotDelete'
      name: 'myCustomLockName'
    }
    managedIdentities: {
      systemAssigned: true
    }
    networkProfile: '<networkProfile>'
    poolAllocationMode: 'BatchService'
    privateEndpoints: [
      {
        privateDnsZoneResourceIds: [
          '<privateDNSZoneResourceId>'
        ]
        subnetResourceId: '<subnetResourceId>'
      }
    ]
    roleAssignments: '<roleAssignments>'
    storageAccessIdentityResourceId: '<storageAccessIdentityResourceId>'
    storageAuthenticationMode: 'BatchAccountManagedIdentity'
    tags: {
      Environment: 'Non-Prod'
      'hidden-title': 'This is visible in the resource name'
      Role: 'DeploymentValidation'
    }
  }
}
```

</details>
<p>

<details>

<summary>via JSON Parameter file</summary>

```json
{
  "$schema": "https://schema.management.azure.com/schemas/2019-04-01/deploymentParameters.json#",
  "contentVersion": "1.0.0.0",
  "parameters": {
    // Required parameters
    "name": {
      "value": "bbawaf001"
    },
    "storageAccountId": {
      "value": "<storageAccountId>"
    },
    // Non-required parameters
    "allowedAuthenticationModes": {
      "value": "<allowedAuthenticationModes>"
    },
    "customerManagedKey": {
      "value": "<customerManagedKey>"
    },
    "diagnosticSettings": {
      "value": [
        {
          "eventHubAuthorizationRuleResourceId": "<eventHubAuthorizationRuleResourceId>",
          "eventHubName": "<eventHubName>",
          "storageAccountResourceId": "<storageAccountResourceId>",
          "workspaceResourceId": "<workspaceResourceId>"
        }
      ]
    },
    "keyVaultReferenceResourceId": {
      "value": "<keyVaultReferenceResourceId>"
    },
    "location": {
      "value": "<location>"
    },
    "lock": {
      "value": {
        "kind": "CanNotDelete",
        "name": "myCustomLockName"
      }
    },
    "managedIdentities": {
      "value": {
        "systemAssigned": true
      }
    },
    "networkProfile": {
      "value": "<networkProfile>"
    },
    "poolAllocationMode": {
      "value": "BatchService"
    },
    "privateEndpoints": {
      "value": [
        {
          "privateDnsZoneResourceIds": [
            "<privateDNSZoneResourceId>"
          ],
          "subnetResourceId": "<subnetResourceId>"
        }
      ]
    },
    "roleAssignments": {
      "value": "<roleAssignments>"
    },
    "storageAccessIdentityResourceId": {
      "value": "<storageAccessIdentityResourceId>"
    },
    "storageAuthenticationMode": {
      "value": "BatchAccountManagedIdentity"
    },
    "tags": {
      "value": {
        "Environment": "Non-Prod",
        "hidden-title": "This is visible in the resource name",
        "Role": "DeploymentValidation"
      }
    }
  }
}
```

</details>
<p>


## Parameters

**Required parameters**

| Parameter | Type | Description |
| :-- | :-- | :-- |
| [`name`](#parameter-name) | string | Name of the Azure Batch. |
| [`storageAccountId`](#parameter-storageaccountid) | string | The resource ID of the storage account to be used for auto-storage account. |

**Conditional parameters**

| Parameter | Type | Description |
| :-- | :-- | :-- |
| [`keyVaultReferenceResourceId`](#parameter-keyvaultreferenceresourceid) | string | The key vault to associate with the Batch account. Required if the 'poolAllocationMode' is set to 'UserSubscription' and requires the service principal 'Microsoft Azure Batch' to be granted contributor permissions on this key vault. |

**Optional parameters**

| Parameter | Type | Description |
| :-- | :-- | :-- |
| [`allowedAuthenticationModes`](#parameter-allowedauthenticationmodes) | array | List of allowed authentication modes for the Batch account that can be used to authenticate with the data plane. |
| [`customerManagedKey`](#parameter-customermanagedkey) | object | The customer managed key definition. |
| [`diagnosticSettings`](#parameter-diagnosticsettings) | array | The diagnostic settings of the service. |
| [`enableTelemetry`](#parameter-enabletelemetry) | bool | Enable/Disable usage telemetry for module. |
| [`location`](#parameter-location) | string | Location for all Resources. |
| [`lock`](#parameter-lock) | object | The lock settings of the service. |
| [`managedIdentities`](#parameter-managedidentities) | object | The managed identity definition for this resource. |
| [`networkProfile`](#parameter-networkprofile) | object | Network access profile. It is only applicable when publicNetworkAccess is not explicitly disabled. |
| [`poolAllocationMode`](#parameter-poolallocationmode) | string | The allocation mode for creating pools in the Batch account. Determines which quota will be used. |
| [`privateEndpoints`](#parameter-privateendpoints) | array | Configuration details for private endpoints. For security reasons, it is recommended to use private endpoints whenever possible. |
| [`publicNetworkAccess`](#parameter-publicnetworkaccess) | string | Whether or not public network access is allowed for this resource. For security reasons it should be disabled. If not specified, it will be disabled by default if private endpoints are set and networkProfileAllowedIpRanges are not set. |
| [`roleAssignments`](#parameter-roleassignments) | array | Array of role assignment objects that contain the 'roleDefinitionIdOrName' and 'principalId' to define RBAC role assignments on this resource. In the roleDefinitionIdOrName attribute, you can provide either the display name of the role definition, or its fully qualified ID in the following format: '/providers/Microsoft.Authorization/roleDefinitions/c2f4ef07-c644-48eb-af81-4b1b4947fb11'. |
| [`storageAccessIdentityResourceId`](#parameter-storageaccessidentityresourceid) | string | The resource ID of a user assigned identity assigned to pools which have compute nodes that need access to auto-storage. |
| [`storageAuthenticationMode`](#parameter-storageauthenticationmode) | string | The authentication mode which the Batch service will use to manage the auto-storage account. |
| [`tags`](#parameter-tags) | object | Tags of the resource. |

### Parameter: `allowedAuthenticationModes`

List of allowed authentication modes for the Batch account that can be used to authenticate with the data plane.
- Required: No
- Type: array
- Allowed:
  ```Bicep
  [
    'AAD'
    'SharedKey'
    'TaskAuthenticationToken'
  ]
  ```

### Parameter: `customerManagedKey`

The customer managed key definition.
- Required: No
- Type: object


| Name | Required | Type | Description |
| :-- | :-- | :--| :-- |
| [`keyName`](#parameter-customermanagedkeykeyname) | Yes | string | Required. The name of the customer managed key to use for encryption. |
| [`keyVaultResourceId`](#parameter-customermanagedkeykeyvaultresourceid) | Yes | string | Required. The resource ID of a key vault to reference a customer managed key for encryption from. |
| [`keyVersion`](#parameter-customermanagedkeykeyversion) | No | string | Optional. The version of the customer managed key to reference for encryption. If not provided, using 'latest'. |

### Parameter: `customerManagedKey.keyName`

Required. The name of the customer managed key to use for encryption.

- Required: Yes
- Type: string

### Parameter: `customerManagedKey.keyVaultResourceId`

Required. The resource ID of a key vault to reference a customer managed key for encryption from.

- Required: Yes
- Type: string

### Parameter: `customerManagedKey.keyVersion`

Optional. The version of the customer managed key to reference for encryption. If not provided, using 'latest'.

- Required: No
- Type: string

### Parameter: `diagnosticSettings`

The diagnostic settings of the service.
- Required: No
- Type: array


| Name | Required | Type | Description |
| :-- | :-- | :--| :-- |
| [`eventHubAuthorizationRuleResourceId`](#parameter-diagnosticsettingseventhubauthorizationruleresourceid) | No | string | Optional. Resource ID of the diagnostic event hub authorization rule for the Event Hubs namespace in which the event hub should be created or streamed to. |
| [`eventHubName`](#parameter-diagnosticsettingseventhubname) | No | string | Optional. Name of the diagnostic event hub within the namespace to which logs are streamed. Without this, an event hub is created for each log category. For security reasons, it is recommended to set diagnostic settings to send data to either storage account, log analytics workspace or event hub. |
| [`logAnalyticsDestinationType`](#parameter-diagnosticsettingsloganalyticsdestinationtype) | No | string | Optional. A string indicating whether the export to Log Analytics should use the default destination type, i.e. AzureDiagnostics, or use a destination type. |
| [`logCategoriesAndGroups`](#parameter-diagnosticsettingslogcategoriesandgroups) | No | array | Optional. The name of logs that will be streamed. "allLogs" includes all possible logs for the resource. Set to '' to disable log collection. |
| [`marketplacePartnerResourceId`](#parameter-diagnosticsettingsmarketplacepartnerresourceid) | No | string | Optional. The full ARM resource ID of the Marketplace resource to which you would like to send Diagnostic Logs. |
| [`metricCategories`](#parameter-diagnosticsettingsmetriccategories) | No | array | Optional. The name of logs that will be streamed. "allLogs" includes all possible logs for the resource. Set to '' to disable log collection. |
| [`name`](#parameter-diagnosticsettingsname) | No | string | Optional. The name of diagnostic setting. |
| [`storageAccountResourceId`](#parameter-diagnosticsettingsstorageaccountresourceid) | No | string | Optional. Resource ID of the diagnostic storage account. For security reasons, it is recommended to set diagnostic settings to send data to either storage account, log analytics workspace or event hub. |
| [`workspaceResourceId`](#parameter-diagnosticsettingsworkspaceresourceid) | No | string | Optional. Resource ID of the diagnostic log analytics workspace. For security reasons, it is recommended to set diagnostic settings to send data to either storage account, log analytics workspace or event hub. |

### Parameter: `diagnosticSettings.eventHubAuthorizationRuleResourceId`

Optional. Resource ID of the diagnostic event hub authorization rule for the Event Hubs namespace in which the event hub should be created or streamed to.

- Required: No
- Type: string

### Parameter: `diagnosticSettings.eventHubName`

Optional. Name of the diagnostic event hub within the namespace to which logs are streamed. Without this, an event hub is created for each log category. For security reasons, it is recommended to set diagnostic settings to send data to either storage account, log analytics workspace or event hub.

- Required: No
- Type: string

### Parameter: `diagnosticSettings.logAnalyticsDestinationType`

Optional. A string indicating whether the export to Log Analytics should use the default destination type, i.e. AzureDiagnostics, or use a destination type.

- Required: No
- Type: string
- Allowed: `[AzureDiagnostics, Dedicated]`

### Parameter: `diagnosticSettings.logCategoriesAndGroups`

Optional. The name of logs that will be streamed. "allLogs" includes all possible logs for the resource. Set to '' to disable log collection.

- Required: No
- Type: array

| Name | Required | Type | Description |
| :-- | :-- | :--| :-- |
| [`category`](#parameter-diagnosticsettingslogcategoriesandgroupscategory) | No | string | Optional. Name of a Diagnostic Log category for a resource type this setting is applied to. Set the specific logs to collect here. |
| [`categoryGroup`](#parameter-diagnosticsettingslogcategoriesandgroupscategorygroup) | No | string | Optional. Name of a Diagnostic Log category group for a resource type this setting is applied to. Set to `allLogs` to collect all logs. |

### Parameter: `diagnosticSettings.logCategoriesAndGroups.category`

Optional. Name of a Diagnostic Log category for a resource type this setting is applied to. Set the specific logs to collect here.

- Required: No
- Type: string

### Parameter: `diagnosticSettings.logCategoriesAndGroups.categoryGroup`

Optional. Name of a Diagnostic Log category group for a resource type this setting is applied to. Set to `allLogs` to collect all logs.

- Required: No
- Type: string


### Parameter: `diagnosticSettings.marketplacePartnerResourceId`

Optional. The full ARM resource ID of the Marketplace resource to which you would like to send Diagnostic Logs.

- Required: No
- Type: string

### Parameter: `diagnosticSettings.metricCategories`

Optional. The name of logs that will be streamed. "allLogs" includes all possible logs for the resource. Set to '' to disable log collection.

- Required: No
- Type: array

| Name | Required | Type | Description |
| :-- | :-- | :--| :-- |
| [`category`](#parameter-diagnosticsettingsmetriccategoriescategory) | Yes | string | Required. Name of a Diagnostic Metric category for a resource type this setting is applied to. Set to `AllMetrics` to collect all metrics. |

### Parameter: `diagnosticSettings.metricCategories.category`

Required. Name of a Diagnostic Metric category for a resource type this setting is applied to. Set to `AllMetrics` to collect all metrics.

- Required: Yes
- Type: string


### Parameter: `diagnosticSettings.name`

Optional. The name of diagnostic setting.

- Required: No
- Type: string

### Parameter: `diagnosticSettings.storageAccountResourceId`

Optional. Resource ID of the diagnostic storage account. For security reasons, it is recommended to set diagnostic settings to send data to either storage account, log analytics workspace or event hub.

- Required: No
- Type: string

### Parameter: `diagnosticSettings.workspaceResourceId`

Optional. Resource ID of the diagnostic log analytics workspace. For security reasons, it is recommended to set diagnostic settings to send data to either storage account, log analytics workspace or event hub.

- Required: No
- Type: string

### Parameter: `enableTelemetry`

Enable/Disable usage telemetry for module.
- Required: No
- Type: bool
- Default: `True`

### Parameter: `keyVaultReferenceResourceId`

The key vault to associate with the Batch account. Required if the 'poolAllocationMode' is set to 'UserSubscription' and requires the service principal 'Microsoft Azure Batch' to be granted contributor permissions on this key vault.
- Required: No
- Type: string

### Parameter: `location`

Location for all Resources.
- Required: No
- Type: string
- Default: `[resourceGroup().location]`

### Parameter: `lock`

The lock settings of the service.
- Required: No
- Type: object


| Name | Required | Type | Description |
| :-- | :-- | :--| :-- |
| [`kind`](#parameter-lockkind) | No | string | Optional. Specify the type of lock. |
| [`name`](#parameter-lockname) | No | string | Optional. Specify the name of lock. |

### Parameter: `lock.kind`

Optional. Specify the type of lock.

- Required: No
- Type: string
- Allowed: `[CanNotDelete, None, ReadOnly]`

### Parameter: `lock.name`

Optional. Specify the name of lock.

- Required: No
- Type: string

### Parameter: `managedIdentities`

The managed identity definition for this resource.
- Required: No
- Type: object


| Name | Required | Type | Description |
| :-- | :-- | :--| :-- |
| [`systemAssigned`](#parameter-managedidentitiessystemassigned) | No | bool | Optional. Enables system assigned managed identity on the resource. |
| [`userAssignedResourcesIds`](#parameter-managedidentitiesuserassignedresourcesids) | No | array | Optional. The resource ID(s) to assign to the resource. Required if a user assigned identity is used for encryption. |

### Parameter: `managedIdentities.systemAssigned`

Optional. Enables system assigned managed identity on the resource.

- Required: No
- Type: bool

### Parameter: `managedIdentities.userAssignedResourcesIds`

Optional. The resource ID(s) to assign to the resource. Required if a user assigned identity is used for encryption.

- Required: No
- Type: array

### Parameter: `name`

Name of the Azure Batch.
- Required: Yes
- Type: string

### Parameter: `networkProfile`

Network access profile. It is only applicable when publicNetworkAccess is not explicitly disabled.
- Required: No
- Type: object


| Name | Required | Type | Description |
| :-- | :-- | :--| :-- |
| [`accountAccess`](#parameter-networkprofileaccountaccess) | No | object | Optional. Network access profile for batchAccount endpoint (Batch account data plane API). |
| [`nodeManagementAccess`](#parameter-networkprofilenodemanagementaccess) | No | object | Optional. Network access profile for nodeManagement endpoint (Batch service managing compute nodes for Batch pools). |

### Parameter: `networkProfile.accountAccess`

Optional. Network access profile for batchAccount endpoint (Batch account data plane API).

- Required: No
<<<<<<< HEAD
- Type: object

### Parameter: `networkProfile.nodeManagementAccess`

Optional. Network access profile for nodeManagement endpoint (Batch service managing compute nodes for Batch pools).

- Required: No
- Type: object
=======
- Type: string
- Default: `'Deny'`
- Allowed:
  ```Bicep
  [
    'Allow'
    'Deny'
  ]
  ```
>>>>>>> c0ad6d2c

### Parameter: `poolAllocationMode`

The allocation mode for creating pools in the Batch account. Determines which quota will be used.
- Required: No
- Type: string
- Default: `'BatchService'`
- Allowed:
  ```Bicep
  [
    'BatchService'
    'UserSubscription'
  ]
  ```

### Parameter: `privateEndpoints`

Configuration details for private endpoints. For security reasons, it is recommended to use private endpoints whenever possible.
- Required: No
- Type: array


| Name | Required | Type | Description |
| :-- | :-- | :--| :-- |
| [`applicationSecurityGroupResourceIds`](#parameter-privateendpointsapplicationsecuritygroupresourceids) | No | array | Optional. Application security groups in which the private endpoint IP configuration is included. |
| [`customDnsConfigs`](#parameter-privateendpointscustomdnsconfigs) | No | array | Optional. Custom DNS configurations. |
| [`customNetworkInterfaceName`](#parameter-privateendpointscustomnetworkinterfacename) | No | string | Optional. The custom name of the network interface attached to the private endpoint. |
| [`enableTelemetry`](#parameter-privateendpointsenabletelemetry) | No | bool | Optional. Enable/Disable usage telemetry for module. |
| [`ipConfigurations`](#parameter-privateendpointsipconfigurations) | No | array | Optional. A list of IP configurations of the private endpoint. This will be used to map to the First Party Service endpoints. |
| [`location`](#parameter-privateendpointslocation) | No | string | Optional. The location to deploy the private endpoint to. |
| [`lock`](#parameter-privateendpointslock) | No | object | Optional. Specify the type of lock. |
| [`manualPrivateLinkServiceConnections`](#parameter-privateendpointsmanualprivatelinkserviceconnections) | No | array | Optional. Manual PrivateLink Service Connections. |
| [`name`](#parameter-privateendpointsname) | No | string | Optional. The name of the private endpoint. |
| [`privateDnsZoneGroupName`](#parameter-privateendpointsprivatednszonegroupname) | No | string | Optional. The name of the private DNS zone group to create if `privateDnsZoneResourceIds` were provided. |
| [`privateDnsZoneResourceIds`](#parameter-privateendpointsprivatednszoneresourceids) | No | array | Optional. The private DNS zone groups to associate the private endpoint with. A DNS zone group can support up to 5 DNS zones. |
| [`roleAssignments`](#parameter-privateendpointsroleassignments) | No | array | Optional. Array of role assignment objects that contain the 'roleDefinitionIdOrName' and 'principalId' to define RBAC role assignments on this resource. In the roleDefinitionIdOrName attribute, you can provide either the display name of the role definition, or its fully qualified ID in the following format: '/providers/Microsoft.Authorization/roleDefinitions/c2f4ef07-c644-48eb-af81-4b1b4947fb11'. |
| [`service`](#parameter-privateendpointsservice) | No | string | Optional. The service (sub-) type to deploy the private endpoint for. For example "vault" or "blob". |
| [`subnetResourceId`](#parameter-privateendpointssubnetresourceid) | Yes | string | Required. Resource ID of the subnet where the endpoint needs to be created. |
| [`tags`](#parameter-privateendpointstags) | No | object | Optional. Tags to be applied on all resources/resource groups in this deployment. |

### Parameter: `privateEndpoints.applicationSecurityGroupResourceIds`

Optional. Application security groups in which the private endpoint IP configuration is included.

- Required: No
- Type: array

### Parameter: `privateEndpoints.customDnsConfigs`

Optional. Custom DNS configurations.

- Required: No
- Type: array

| Name | Required | Type | Description |
| :-- | :-- | :--| :-- |
| [`fqdn`](#parameter-privateendpointscustomdnsconfigsfqdn) | No | string |  |
| [`ipAddresses`](#parameter-privateendpointscustomdnsconfigsipaddresses) | Yes | array |  |

### Parameter: `privateEndpoints.customDnsConfigs.fqdn`
- Required: No
- Type: string

### Parameter: `privateEndpoints.customDnsConfigs.ipAddresses`
- Required: Yes
- Type: array


### Parameter: `privateEndpoints.customNetworkInterfaceName`

Optional. The custom name of the network interface attached to the private endpoint.

- Required: No
- Type: string

### Parameter: `privateEndpoints.enableTelemetry`

Optional. Enable/Disable usage telemetry for module.

- Required: No
- Type: bool

### Parameter: `privateEndpoints.ipConfigurations`

Optional. A list of IP configurations of the private endpoint. This will be used to map to the First Party Service endpoints.

- Required: No
- Type: array

| Name | Required | Type | Description |
| :-- | :-- | :--| :-- |
| [`groupId`](#parameter-privateendpointsipconfigurationsgroupid) | Yes | string |  |
| [`memberName`](#parameter-privateendpointsipconfigurationsmembername) | Yes | string |  |
| [`name`](#parameter-privateendpointsipconfigurationsname) | Yes | string |  |
| [`privateIpAddress`](#parameter-privateendpointsipconfigurationsprivateipaddress) | Yes | string |  |

### Parameter: `privateEndpoints.ipConfigurations.groupId`
- Required: Yes
- Type: string

### Parameter: `privateEndpoints.ipConfigurations.memberName`
- Required: Yes
- Type: string

### Parameter: `privateEndpoints.ipConfigurations.name`
- Required: Yes
- Type: string

### Parameter: `privateEndpoints.ipConfigurations.privateIpAddress`
- Required: Yes
- Type: string


### Parameter: `privateEndpoints.location`

Optional. The location to deploy the private endpoint to.

- Required: No
- Type: string

### Parameter: `privateEndpoints.lock`

Optional. Specify the type of lock.

- Required: No
- Type: object

### Parameter: `privateEndpoints.manualPrivateLinkServiceConnections`

Optional. Manual PrivateLink Service Connections.

- Required: No
- Type: array

### Parameter: `privateEndpoints.name`

Optional. The name of the private endpoint.

- Required: No
- Type: string

### Parameter: `privateEndpoints.privateDnsZoneGroupName`

Optional. The name of the private DNS zone group to create if `privateDnsZoneResourceIds` were provided.

- Required: No
- Type: string

### Parameter: `privateEndpoints.privateDnsZoneResourceIds`

Optional. The private DNS zone groups to associate the private endpoint with. A DNS zone group can support up to 5 DNS zones.

- Required: No
- Type: array

### Parameter: `privateEndpoints.roleAssignments`

Optional. Array of role assignment objects that contain the 'roleDefinitionIdOrName' and 'principalId' to define RBAC role assignments on this resource. In the roleDefinitionIdOrName attribute, you can provide either the display name of the role definition, or its fully qualified ID in the following format: '/providers/Microsoft.Authorization/roleDefinitions/c2f4ef07-c644-48eb-af81-4b1b4947fb11'.

- Required: No
- Type: array

### Parameter: `privateEndpoints.service`

Optional. The service (sub-) type to deploy the private endpoint for. For example "vault" or "blob".

- Required: No
- Type: string

### Parameter: `privateEndpoints.subnetResourceId`

Required. Resource ID of the subnet where the endpoint needs to be created.

- Required: Yes
- Type: string

### Parameter: `privateEndpoints.tags`

Optional. Tags to be applied on all resources/resource groups in this deployment.

- Required: No
- Type: object

### Parameter: `publicNetworkAccess`

Whether or not public network access is allowed for this resource. For security reasons it should be disabled. If not specified, it will be disabled by default if private endpoints are set and networkProfileAllowedIpRanges are not set.
- Required: No
- Type: string
- Default: `''`
- Allowed:
  ```Bicep
  [
    ''
    'Disabled'
    'Enabled'
  ]
  ```

### Parameter: `roleAssignments`

Array of role assignment objects that contain the 'roleDefinitionIdOrName' and 'principalId' to define RBAC role assignments on this resource. In the roleDefinitionIdOrName attribute, you can provide either the display name of the role definition, or its fully qualified ID in the following format: '/providers/Microsoft.Authorization/roleDefinitions/c2f4ef07-c644-48eb-af81-4b1b4947fb11'.
- Required: No
- Type: array


| Name | Required | Type | Description |
| :-- | :-- | :--| :-- |
| [`condition`](#parameter-roleassignmentscondition) | No | string | Optional. The conditions on the role assignment. This limits the resources it can be assigned to. e.g.: @Resource[Microsoft.Storage/storageAccounts/blobServices/containers:ContainerName] StringEqualsIgnoreCase "foo_storage_container" |
| [`conditionVersion`](#parameter-roleassignmentsconditionversion) | No | string | Optional. Version of the condition. |
| [`delegatedManagedIdentityResourceId`](#parameter-roleassignmentsdelegatedmanagedidentityresourceid) | No | string | Optional. The Resource Id of the delegated managed identity resource. |
| [`description`](#parameter-roleassignmentsdescription) | No | string | Optional. The description of the role assignment. |
| [`principalId`](#parameter-roleassignmentsprincipalid) | Yes | string | Required. The principal ID of the principal (user/group/identity) to assign the role to. |
| [`principalType`](#parameter-roleassignmentsprincipaltype) | No | string | Optional. The principal type of the assigned principal ID. |
| [`roleDefinitionIdOrName`](#parameter-roleassignmentsroledefinitionidorname) | Yes | string | Required. The name of the role to assign. If it cannot be found you can specify the role definition ID instead. |

### Parameter: `roleAssignments.condition`

Optional. The conditions on the role assignment. This limits the resources it can be assigned to. e.g.: @Resource[Microsoft.Storage/storageAccounts/blobServices/containers:ContainerName] StringEqualsIgnoreCase "foo_storage_container"

- Required: No
- Type: string

### Parameter: `roleAssignments.conditionVersion`

Optional. Version of the condition.

- Required: No
- Type: string
- Allowed: `[2.0]`

### Parameter: `roleAssignments.delegatedManagedIdentityResourceId`

Optional. The Resource Id of the delegated managed identity resource.

- Required: No
- Type: string

### Parameter: `roleAssignments.description`

Optional. The description of the role assignment.

- Required: No
- Type: string

### Parameter: `roleAssignments.principalId`

Required. The principal ID of the principal (user/group/identity) to assign the role to.

- Required: Yes
- Type: string

### Parameter: `roleAssignments.principalType`

Optional. The principal type of the assigned principal ID.

- Required: No
- Type: string
- Allowed: `[Device, ForeignGroup, Group, ServicePrincipal, User]`

### Parameter: `roleAssignments.roleDefinitionIdOrName`

Required. The name of the role to assign. If it cannot be found you can specify the role definition ID instead.

- Required: Yes
- Type: string

### Parameter: `storageAccessIdentityResourceId`

The resource ID of a user assigned identity assigned to pools which have compute nodes that need access to auto-storage.
- Required: No
- Type: string

### Parameter: `storageAccountId`

The resource ID of the storage account to be used for auto-storage account.
- Required: Yes
- Type: string

### Parameter: `storageAuthenticationMode`

The authentication mode which the Batch service will use to manage the auto-storage account.
- Required: No
- Type: string
- Default: `'StorageKeys'`
- Allowed:
  ```Bicep
  [
    'BatchAccountManagedIdentity'
    'StorageKeys'
  ]
  ```

### Parameter: `tags`

Tags of the resource.
- Required: No
- Type: object


## Outputs

| Output | Type | Description |
| :-- | :-- | :-- |
| `location` | string | The location the resource was deployed into. |
| `name` | string | The name of the batch account. |
| `resourceGroupName` | string | The resource group the batch account was deployed into. |
| `resourceId` | string | The resource ID of the batch account. |
| `systemAssignedMIPrincipalId` | string | The principal ID of the system assigned identity. |

## Cross-referenced modules

This section gives you an overview of all local-referenced module files (i.e., other CARML modules that are referenced in this module) and all remote-referenced files (i.e., Bicep modules that are referenced from a Bicep Registry or Template Specs).

| Reference | Type |
| :-- | :-- |
| `br/public:avm-res-network-privateendpoint:0.1.1` | Remote reference |<|MERGE_RESOLUTION|>--- conflicted
+++ resolved
@@ -1,7 +1,7 @@
 # Batch Accounts `[Microsoft.Batch/batchAccounts]`
 
 > ⚠️THIS MODULE IS CURRENTLY ORPHANED.⚠️
-> 
+>
 > - Only security and bug fixes are being handled by the AVM core team at present.
 > - If interested in becoming the module owner of this orphaned module (must be Microsoft FTE), please look for the related "orphaned module" GitHub issue [here](https://aka.ms/AVM/OrphanedModules)!
 
@@ -882,16 +882,6 @@
 Optional. Network access profile for batchAccount endpoint (Batch account data plane API).
 
 - Required: No
-<<<<<<< HEAD
-- Type: object
-
-### Parameter: `networkProfile.nodeManagementAccess`
-
-Optional. Network access profile for nodeManagement endpoint (Batch service managing compute nodes for Batch pools).
-
-- Required: No
-- Type: object
-=======
 - Type: string
 - Default: `'Deny'`
 - Allowed:
@@ -901,7 +891,6 @@
     'Deny'
   ]
   ```
->>>>>>> c0ad6d2c
 
 ### Parameter: `poolAllocationMode`
 
