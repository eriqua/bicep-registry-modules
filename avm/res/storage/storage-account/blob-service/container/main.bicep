metadata name = 'Storage Account Blob Containers'
metadata description = 'This module deploys a Storage Account Blob Container.'

@maxLength(24)
@description('Conditional. The name of the parent Storage Account. Required if the template is used in a standalone deployment.')
param storageAccountName string

@description('Optional. The name of the parent Blob Service. Required if the template is used in a standalone deployment.')
param blobServiceName string = 'default'

@description('Required. The name of the Storage Container to deploy.')
param name string

@description('Optional. Default the container to use specified encryption scope for all writes.')
param defaultEncryptionScope string?

@description('Optional. Block override of encryption scope from the container default.')
param denyEncryptionScopeOverride bool?

@description('Optional. Enable NFSv3 all squash on blob container.')
param enableNfsV3AllSquash bool = false

@description('Optional. Enable NFSv3 root squash on blob container.')
param enableNfsV3RootSquash bool = false

@description('Optional. This is an immutable property, when set to true it enables object level immutability at the container level. The property is immutable and can only be set to true at the container creation time. Existing containers must undergo a migration process.')
param immutableStorageWithVersioningEnabled bool = false

@description('Optional. Name of the immutable policy.')
param immutabilityPolicyName string = 'default'

@description('Optional. Configure immutability policy.')
param immutabilityPolicyProperties object?

@description('Optional. A name-value pair to associate with the container as metadata.')
param metadata resourceInput<'Microsoft.Storage/storageAccounts/blobServices/containers@2024-01-01'>.properties.metadata = {}

@allowed([
  'Container'
  'Blob'
  'None'
])
@description('Optional. Specifies whether data in the container may be accessed publicly and the level of access.')
param publicAccess string = 'None'

<<<<<<< HEAD
@description('Optional. Enable/Disable usage telemetry for module.')
param enableTelemetry bool = true

import { roleAssignmentType } from 'br/public:avm/utl/types/avm-common-types:0.5.1'
=======
import { roleAssignmentType } from 'br/public:avm/utl/types/avm-common-types:0.6.0'
>>>>>>> 30810d44
@description('Optional. Array of role assignments to create.')
param roleAssignments roleAssignmentType[]?

var builtInRoleNames = {
  Contributor: subscriptionResourceId('Microsoft.Authorization/roleDefinitions', 'b24988ac-6180-42a0-ab88-20f7382dd24c')
  Owner: subscriptionResourceId('Microsoft.Authorization/roleDefinitions', '8e3af657-a8ff-443c-a75c-2fe8c4bcb635')
  Reader: subscriptionResourceId('Microsoft.Authorization/roleDefinitions', 'acdd72a7-3385-48ef-bd42-f606fba81ae7')
  'Reader and Data Access': subscriptionResourceId(
    'Microsoft.Authorization/roleDefinitions',
    'c12c1c16-33a1-487b-954d-41c89c60f349'
  )
  'Role Based Access Control Administrator': subscriptionResourceId(
    'Microsoft.Authorization/roleDefinitions',
    'f58310d9-a9f6-439a-9e8d-f62e7b41a168'
  )
  'Storage Account Backup Contributor': subscriptionResourceId(
    'Microsoft.Authorization/roleDefinitions',
    'e5e2a7ff-d759-4cd2-bb51-3152d37e2eb1'
  )
  'Storage Account Contributor': subscriptionResourceId(
    'Microsoft.Authorization/roleDefinitions',
    '17d1049b-9a84-46fb-8f53-869881c3d3ab'
  )
  'Storage Account Key Operator Service Role': subscriptionResourceId(
    'Microsoft.Authorization/roleDefinitions',
    '81a9662b-bebf-436f-a333-f67b29880f12'
  )
  'Storage Blob Data Contributor': subscriptionResourceId(
    'Microsoft.Authorization/roleDefinitions',
    'ba92f5b4-2d11-453d-a403-e96b0029c9fe'
  )
  'Storage Blob Data Owner': subscriptionResourceId(
    'Microsoft.Authorization/roleDefinitions',
    'b7e6dc6d-f1e8-4753-8033-0f276bb0955b'
  )
  'Storage Blob Data Reader': subscriptionResourceId(
    'Microsoft.Authorization/roleDefinitions',
    '2a2b9908-6ea1-4ae2-8e65-a410df84e7d1'
  )
  'Storage Blob Delegator': subscriptionResourceId(
    'Microsoft.Authorization/roleDefinitions',
    'db58b8e5-c6ad-4a2a-8342-4190687cbf4a'
  )
  'User Access Administrator': subscriptionResourceId(
    'Microsoft.Authorization/roleDefinitions',
    '18d7d88d-d35e-4fb5-a5c3-7773c20a72d9'
  )
}

var formattedRoleAssignments = [
  for (roleAssignment, index) in (roleAssignments ?? []): union(roleAssignment, {
    roleDefinitionId: builtInRoleNames[?roleAssignment.roleDefinitionIdOrName] ?? (contains(
        roleAssignment.roleDefinitionIdOrName,
        '/providers/Microsoft.Authorization/roleDefinitions/'
      )
      ? roleAssignment.roleDefinitionIdOrName
      : subscriptionResourceId('Microsoft.Authorization/roleDefinitions', roleAssignment.roleDefinitionIdOrName))
  })
]

#disable-next-line no-deployments-resources
resource avmTelemetry 'Microsoft.Resources/deployments@2024-03-01' = if (enableTelemetry) {
  name: '46d3xbcp.res.storage-blobcontainer.${replace('-..--..-', '.', '-')}.${substring(uniqueString(deployment().name), 0, 4)}'
  properties: {
    mode: 'Incremental'
    template: {
      '$schema': 'https://schema.management.azure.com/schemas/2019-04-01/deploymentTemplate.json#'
      contentVersion: '1.0.0.0'
      resources: []
      outputs: {
        telemetry: {
          type: 'String'
          value: 'For more information, see https://aka.ms/avm/TelemetryInfo'
        }
      }
    }
  }
}

resource storageAccount 'Microsoft.Storage/storageAccounts@2024-01-01' existing = {
  name: storageAccountName

  resource blobServices 'blobServices@2024-01-01' existing = {
    name: blobServiceName
  }
}

resource container 'Microsoft.Storage/storageAccounts/blobServices/containers@2024-01-01' = {
  name: name
  parent: storageAccount::blobServices
  properties: {
    defaultEncryptionScope: defaultEncryptionScope
    denyEncryptionScopeOverride: denyEncryptionScopeOverride
    enableNfsV3AllSquash: enableNfsV3AllSquash == true ? enableNfsV3AllSquash : null
    enableNfsV3RootSquash: enableNfsV3RootSquash == true ? enableNfsV3RootSquash : null
    immutableStorageWithVersioning: immutableStorageWithVersioningEnabled == true
      ? {
          enabled: immutableStorageWithVersioningEnabled
        }
      : null
    metadata: metadata
    publicAccess: publicAccess
  }
}

module immutabilityPolicy 'immutability-policy/main.bicep' = if (!empty((immutabilityPolicyProperties ?? {}))) {
  name: immutabilityPolicyName
  params: {
    storageAccountName: storageAccount.name
    containerName: container.name
    immutabilityPeriodSinceCreationInDays: immutabilityPolicyProperties.?immutabilityPeriodSinceCreationInDays
    allowProtectedAppendWrites: immutabilityPolicyProperties.?allowProtectedAppendWrites
    allowProtectedAppendWritesAll: immutabilityPolicyProperties.?allowProtectedAppendWritesAll
  }
}

resource container_roleAssignments 'Microsoft.Authorization/roleAssignments@2022-04-01' = [
  for (roleAssignment, index) in (formattedRoleAssignments ?? []): {
    name: roleAssignment.?name ?? guid(container.id, roleAssignment.principalId, roleAssignment.roleDefinitionId)
    properties: {
      roleDefinitionId: roleAssignment.roleDefinitionId
      principalId: roleAssignment.principalId
      description: roleAssignment.?description
      principalType: roleAssignment.?principalType
      condition: roleAssignment.?condition
      conditionVersion: !empty(roleAssignment.?condition) ? (roleAssignment.?conditionVersion ?? '2.0') : null // Must only be set if condtion is set
      delegatedManagedIdentityResourceId: roleAssignment.?delegatedManagedIdentityResourceId
    }
    scope: container
  }
]

@description('The name of the deployed container.')
output name string = container.name

@description('The resource ID of the deployed container.')
output resourceId string = container.id

@description('The resource group of the deployed container.')
output resourceGroupName string = resourceGroup().name<|MERGE_RESOLUTION|>--- conflicted
+++ resolved
@@ -43,14 +43,10 @@
 @description('Optional. Specifies whether data in the container may be accessed publicly and the level of access.')
 param publicAccess string = 'None'
 
-<<<<<<< HEAD
 @description('Optional. Enable/Disable usage telemetry for module.')
 param enableTelemetry bool = true
 
-import { roleAssignmentType } from 'br/public:avm/utl/types/avm-common-types:0.5.1'
-=======
 import { roleAssignmentType } from 'br/public:avm/utl/types/avm-common-types:0.6.0'
->>>>>>> 30810d44
 @description('Optional. Array of role assignments to create.')
 param roleAssignments roleAssignmentType[]?
 
