--- conflicted
+++ resolved
@@ -107,7 +107,6 @@
   })
 ]
 
-<<<<<<< HEAD
 // TODO correct telemetry
 #disable-next-line no-deployments-resources
 resource avmTelemetry 'Microsoft.Resources/deployments@2024-03-01' = if (enableTelemetry) {
@@ -128,10 +127,7 @@
   }
 }
 
-resource storageAccount 'Microsoft.Storage/storageAccounts@2022-09-01' existing = {
-=======
 resource storageAccount 'Microsoft.Storage/storageAccounts@2024-01-01' existing = {
->>>>>>> f4674ea7
   name: storageAccountName
 
   resource blobServices 'blobServices@2024-01-01' existing = {
