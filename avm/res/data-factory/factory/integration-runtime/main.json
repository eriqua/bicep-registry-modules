{
  "$schema": "https://schema.management.azure.com/schemas/2019-04-01/deploymentTemplate.json#",
  "contentVersion": "1.0.0.0",
  "metadata": {
    "_generator": {
      "name": "bicep",
<<<<<<< HEAD
      "version": "0.26.54.24096",
      "templateHash": "5995255380692588407"
=======
      "version": "0.28.1.47646",
      "templateHash": "17668999863735154468"
>>>>>>> 90b0b9e6
    },
    "name": "Data Factory Integration RunTimes",
    "description": "This module deploys a Data Factory Managed or Self-Hosted Integration Runtime.",
    "owner": "Azure/module-maintainers"
  },
  "parameters": {
    "dataFactoryName": {
      "type": "string",
      "metadata": {
        "description": "Conditional. The name of the parent Azure Data Factory. Required if the template is used in a standalone deployment."
      }
    },
    "name": {
      "type": "string",
      "metadata": {
        "description": "Required. The name of the Integration Runtime."
      }
    },
    "type": {
      "type": "string",
      "allowedValues": [
        "Managed",
        "SelfHosted"
      ],
      "metadata": {
        "description": "Required. The type of Integration Runtime."
      }
    },
    "managedVirtualNetworkName": {
      "type": "string",
      "defaultValue": "",
      "metadata": {
        "description": "Optional. The name of the Managed Virtual Network if using type \"Managed\" ."
      }
    },
    "typeProperties": {
      "type": "object",
      "defaultValue": {},
      "metadata": {
        "description": "Optional. Integration Runtime type properties. Required if type is \"Managed\"."
      }
    },
    "interagrationRuntimeCustomDescription": {
      "type": "string",
      "defaultValue": "Managed Integration Runtime created by avm-res-datafactory-factories",
      "metadata": {
        "description": "Optional. The description of the Integration Runtime."
      }
    }
  },
  "variables": {
    "managedVirtualNetworkVar": {
      "referenceName": "[if(equals(parameters('type'), 'Managed'), parameters('managedVirtualNetworkName'), null())]",
      "type": "[if(equals(parameters('type'), 'Managed'), 'ManagedVirtualNetworkReference', null())]"
    }
  },
  "resources": [
    {
      "type": "Microsoft.DataFactory/factories/integrationRuntimes",
      "apiVersion": "2018-06-01",
      "name": "[format('{0}/{1}', parameters('dataFactoryName'), parameters('name'))]",
      "properties": "[if(equals(parameters('type'), 'Managed'), createObject('description', parameters('interagrationRuntimeCustomDescription'), 'type', parameters('type'), 'managedVirtualNetwork', variables('managedVirtualNetworkVar'), 'typeProperties', parameters('typeProperties')), createObject('type', parameters('type')))]"
    }
  ],
  "outputs": {
    "resourceGroupName": {
      "type": "string",
      "metadata": {
        "description": "The name of the Resource Group the Integration Runtime was created in."
      },
      "value": "[resourceGroup().name]"
    },
    "name": {
      "type": "string",
      "metadata": {
        "description": "The name of the Integration Runtime."
      },
      "value": "[parameters('name')]"
    },
    "resourceId": {
      "type": "string",
      "metadata": {
        "description": "The resource ID of the Integration Runtime."
      },
      "value": "[resourceId('Microsoft.DataFactory/factories/integrationRuntimes', parameters('dataFactoryName'), parameters('name'))]"
    }
  }
}<|MERGE_RESOLUTION|>--- conflicted
+++ resolved
@@ -4,13 +4,8 @@
   "metadata": {
     "_generator": {
       "name": "bicep",
-<<<<<<< HEAD
-      "version": "0.26.54.24096",
-      "templateHash": "5995255380692588407"
-=======
       "version": "0.28.1.47646",
       "templateHash": "17668999863735154468"
->>>>>>> 90b0b9e6
     },
     "name": "Data Factory Integration RunTimes",
     "description": "This module deploys a Data Factory Managed or Self-Hosted Integration Runtime.",
