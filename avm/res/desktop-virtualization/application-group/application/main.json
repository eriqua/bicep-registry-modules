{
  "$schema": "https://schema.management.azure.com/schemas/2019-04-01/deploymentTemplate.json#",
  "contentVersion": "1.0.0.0",
  "metadata": {
    "_generator": {
      "name": "bicep",
<<<<<<< HEAD
      "version": "0.24.24.22086",
      "templateHash": "5256311106319509279"
=======
      "version": "0.25.53.49325",
      "templateHash": "1502648604355228279"
>>>>>>> a20660cf
    },
    "name": "Azure Virtual Desktop Application Group Application",
    "description": "This module deploys an Azure Virtual Desktop Application Group Application.",
    "owner": "Azure/module-maintainers"
  },
  "parameters": {
    "applicationGroupName": {
      "type": "string",
      "metadata": {
        "description": "Conditional. The name of the parent Application Group to create the application(s) in. Required if the template is used in a standalone deployment."
      }
    },
    "name": {
      "type": "string",
      "metadata": {
        "description": "Required. Name of the Application to be created in the Application Group."
      }
    },
    "description": {
      "type": "string",
      "defaultValue": "",
      "metadata": {
        "description": "Optional. Description of the Application."
      }
    },
    "friendlyName": {
      "type": "string",
      "metadata": {
        "description": "Required. Friendly name of the Application."
      }
    },
    "filePath": {
      "type": "string",
      "metadata": {
        "description": "Required. Specifies a path for the executable file for the Application."
      }
    },
    "commandLineSetting": {
      "type": "string",
      "defaultValue": "DoNotAllow",
      "allowedValues": [
        "Allow",
        "DoNotAllow",
        "Require"
      ],
      "metadata": {
        "description": "Optional. Specifies whether this published Application can be launched with command-line arguments provided by the client, command-line arguments specified at publish time, or no command-line arguments at all."
      }
    },
    "commandLineArguments": {
      "type": "string",
      "defaultValue": "",
      "metadata": {
        "description": "Optional. Command-Line Arguments for the Application."
      }
    },
    "showInPortal": {
      "type": "bool",
      "defaultValue": false,
      "metadata": {
        "description": "Optional. Specifies whether to show the RemoteApp program in the RD Web Access server."
      }
    },
    "iconPath": {
      "type": "string",
      "defaultValue": "",
      "metadata": {
        "description": "Optional. Path to icon."
      }
    },
    "iconIndex": {
      "type": "int",
      "defaultValue": 0,
      "metadata": {
        "description": "Optional. Index of the icon."
      }
    }
  },
  "resources": [
    {
      "type": "Microsoft.DesktopVirtualization/applicationGroups/applications",
      "apiVersion": "2023-09-05",
      "name": "[format('{0}/{1}', parameters('applicationGroupName'), parameters('name'))]",
      "properties": {
        "description": "[parameters('description')]",
        "friendlyName": "[parameters('friendlyName')]",
        "filePath": "[parameters('filePath')]",
        "commandLineSetting": "[parameters('commandLineSetting')]",
        "commandLineArguments": "[parameters('commandLineArguments')]",
        "showInPortal": "[parameters('showInPortal')]",
        "iconPath": "[parameters('iconPath')]",
        "iconIndex": "[parameters('iconIndex')]"
      }
    }
  ],
  "outputs": {
    "resourceId": {
      "type": "string",
      "metadata": {
        "description": "The resource ID of the Application."
      },
      "value": "[resourceId('Microsoft.DesktopVirtualization/applicationGroups/applications', parameters('applicationGroupName'), parameters('name'))]"
    },
    "resourceGroupName": {
      "type": "string",
      "metadata": {
        "description": "The name of the resource group the Application was created in."
      },
      "value": "[resourceGroup().name]"
    },
    "name": {
      "type": "string",
      "metadata": {
        "description": "The name of the Application."
      },
      "value": "[parameters('name')]"
    }
  }
}<|MERGE_RESOLUTION|>--- conflicted
+++ resolved
@@ -4,13 +4,8 @@
   "metadata": {
     "_generator": {
       "name": "bicep",
-<<<<<<< HEAD
-      "version": "0.24.24.22086",
-      "templateHash": "5256311106319509279"
-=======
       "version": "0.25.53.49325",
       "templateHash": "1502648604355228279"
->>>>>>> a20660cf
     },
     "name": "Azure Virtual Desktop Application Group Application",
     "description": "This module deploys an Azure Virtual Desktop Application Group Application.",
