# Key Vaults `[Microsoft.KeyVault/vaults]`

This module deploys a Key Vault.

## Navigation

- [Resource Types](#Resource-Types)
- [Usage examples](#Usage-examples)
- [Parameters](#Parameters)
- [Outputs](#Outputs)
- [Cross-referenced modules](#Cross-referenced-modules)

## Resource Types

| Resource Type | API Version |
| :-- | :-- |
| `Microsoft.Authorization/locks` | [2020-05-01](https://learn.microsoft.com/en-us/azure/templates/Microsoft.Authorization/2020-05-01/locks) |
| `Microsoft.Authorization/roleAssignments` | [2022-04-01](https://learn.microsoft.com/en-us/azure/templates/Microsoft.Authorization/2022-04-01/roleAssignments) |
| `Microsoft.Insights/diagnosticSettings` | [2021-05-01-preview](https://learn.microsoft.com/en-us/azure/templates/Microsoft.Insights/2021-05-01-preview/diagnosticSettings) |
| `Microsoft.KeyVault/vaults` | [2022-07-01](https://learn.microsoft.com/en-us/azure/templates/Microsoft.KeyVault/2022-07-01/vaults) |
| `Microsoft.KeyVault/vaults/accessPolicies` | [2022-07-01](https://learn.microsoft.com/en-us/azure/templates/Microsoft.KeyVault/2022-07-01/vaults/accessPolicies) |
| `Microsoft.KeyVault/vaults/keys` | [2022-07-01](https://learn.microsoft.com/en-us/azure/templates/Microsoft.KeyVault/2022-07-01/vaults/keys) |
| `Microsoft.KeyVault/vaults/secrets` | [2022-07-01](https://learn.microsoft.com/en-us/azure/templates/Microsoft.KeyVault/2022-07-01/vaults/secrets) |
| `Microsoft.Network/privateEndpoints` | [2023-04-01](https://learn.microsoft.com/en-us/azure/templates/Microsoft.Network/2023-04-01/privateEndpoints) |
| `Microsoft.Network/privateEndpoints/privateDnsZoneGroups` | [2023-04-01](https://learn.microsoft.com/en-us/azure/templates/Microsoft.Network/2023-04-01/privateEndpoints/privateDnsZoneGroups) |

## Usage examples

The following module usage examples are retrieved from the content of the files hosted in the module's `tests` folder.
   >**Note**: The name of each example is based on the name of the file from which it is taken.

   >**Note**: Each example lists all the required parameters first, followed by the rest - each in alphabetical order.

   >**Note**: To reference the module, please use the following syntax `br/public:avm-res-keyvault-vault:1.0.0`.

- [Using only defaults](#example-1-using-only-defaults)
- [Using large parameter set](#example-2-using-large-parameter-set)
- [Using Private Endpoints](#example-3-using-private-endpoints)
- [WAF-aligned](#example-4-waf-aligned)

### Example 1: _Using only defaults_

This instance deploys the module with the minimum set of required parameters.
> **Note:** The test currently implements additional non-required parameters to cater for a test-specific limitation.



<details>

<summary>via Bicep module</summary>

```bicep
module vault 'br/public:avm-res-keyvault-vault:1.0.0' = {
  name: '${uniqueString(deployment().name, location)}-test-kvvd'
  params: {
    // Required parameters
    name: 'kvvd002'
    // Non-required parameters
    accessPolicies: []
    diagnosticSettings: []
    enablePurgeProtection: false
    keys: []
    location: '<location>'
    lock: {}
    privateEndpoints: []
    roleAssignments: []
    secrets: {}
    tags: {}
  }
}
```

</details>
<p>

<details>

<summary>via JSON Parameter file</summary>

```json
{
  "$schema": "https://schema.management.azure.com/schemas/2019-04-01/deploymentParameters.json#",
  "contentVersion": "1.0.0.0",
  "parameters": {
    "name": {
      "value": "kvvd002"
    },
    "accessPolicies": {
      "value": []
    },
    "diagnosticSettings": {
      "value": []
    },
    "enablePurgeProtection": {
      "value": false
    },
    "keys": {
      "value": []
    },
    "location": {
      "value": "<location>"
    },
    "lock": {
      "value": {}
    },
    "privateEndpoints": {
      "value": []
    },
    "roleAssignments": {
      "value": []
    },
    "secrets": {
      "value": {}
    },
    "tags": {
      "value": {}
    }
  }
}
```

</details>
<p>

### Example 2: _Using large parameter set_

This instance deploys the module with most of its features enabled.


<details>

<summary>via Bicep module</summary>

```bicep
module vault 'br/public:avm-res-keyvault-vault:1.0.0' = {
  name: '${uniqueString(deployment().name, location)}-test-kvvmax'
  params: {
    // Required parameters
    name: 'kvvmax002'
    // Non-required parameters
    accessPolicies: [
      {
        objectId: '<objectId>'
        permissions: {
          keys: [
            'get'
            'list'
            'update'
          ]
          secrets: [
            'all'
          ]
        }
        tenantId: '<tenantId>'
      }
      {
        objectId: '<objectId>'
        permissions: {
          certificates: [
            'backup'
            'create'
            'delete'
          ]
          secrets: [
            'all'
          ]
        }
      }
    ]
    diagnosticSettings: [
      {
        eventHubAuthorizationRuleResourceId: '<eventHubAuthorizationRuleResourceId>'
        eventHubName: '<eventHubName>'
        logCategoriesAndGroups: [
          {
            category: 'AzurePolicyEvaluationDetails'
          }
          {
            category: 'AuditEvent'
          }
        ]
        metricCategories: [
          {
            category: 'AllMetrics'
          }
        ]
        name: 'customSetting'
        storageAccountResourceId: '<storageAccountResourceId>'
        workspaceResourceId: '<workspaceResourceId>'
      }
      {
        eventHubAuthorizationRuleResourceId: '<eventHubAuthorizationRuleResourceId>'
        eventHubName: '<eventHubName>'
        storageAccountResourceId: '<storageAccountResourceId>'
        workspaceResourceId: '<workspaceResourceId>'
      }
    ]
    enablePurgeProtection: false
    enableRbacAuthorization: false
    keys: [
      {
        attributesExp: 1725109032
        attributesNbf: 10000
        name: 'keyName'
        roleAssignments: [
          {
            principalId: '<principalId>'
            principalType: 'ServicePrincipal'
            roleDefinitionIdOrName: 'Reader'
          }
        ]
        rotationPolicy: {
          attributes: {
            expiryTime: 'P2Y'
          }
          lifetimeActions: [
            {
              action: {
                type: 'Rotate'
              }
              trigger: {
                timeBeforeExpiry: 'P2M'
              }
            }
            {
              action: {
                type: 'Notify'
              }
              trigger: {
                timeBeforeExpiry: 'P30D'
              }
            }
          ]
        }
      }
    ]
    location: '<location>'
    lock: {
      kind: 'CanNotDelete'
      name: 'myCustomLockName'
    }
    networkAcls: {
      bypass: 'AzureServices'
      defaultAction: 'Deny'
      ipRules: [
        {
          value: '40.74.28.0/23'
        }
      ]
      virtualNetworkRules: [
        {
          id: '<id>'
          ignoreMissingVnetServiceEndpoint: false
        }
      ]
    }
    privateEndpoints: [
      {
        privateDnsZoneResourceIds: [
          '<privateDNSResourceId>'
        ]
        roleAssignments: [
          {
            principalId: '<principalId>'
            principalType: 'ServicePrincipal'
            roleDefinitionIdOrName: 'Reader'
          }
        ]
        service: 'vault'
        subnetResourceId: '<subnetResourceId>'
        tags: {
          Environment: 'Non-Prod'
          'hidden-title': 'This is visible in the resource name'
          Role: 'DeploymentValidation'
        }
      }
    ]
    roleAssignments: [
      {
        principalId: '<principalId>'
        principalType: 'ServicePrincipal'
        roleDefinitionIdOrName: 'Reader'
      }
    ]
    secrets: {
      secureList: [
        {
          attributesExp: 1702648632
          attributesNbf: 10000
          contentType: 'Something'
          name: 'secretName'
          roleAssignments: [
            {
              principalId: '<principalId>'
              principalType: 'ServicePrincipal'
              roleDefinitionIdOrName: 'Reader'
            }
          ]
          value: 'secretValue'
        }
      ]
    }
    softDeleteRetentionInDays: 7
    tags: {
      Environment: 'Non-Prod'
      'hidden-title': 'This is visible in the resource name'
      Role: 'DeploymentValidation'
    }
  }
}
```

</details>
<p>

<details>

<summary>via JSON Parameter file</summary>

```json
{
  "$schema": "https://schema.management.azure.com/schemas/2019-04-01/deploymentParameters.json#",
  "contentVersion": "1.0.0.0",
  "parameters": {
    "name": {
      "value": "kvvmax002"
    },
    "accessPolicies": {
      "value": [
        {
          "objectId": "<objectId>",
          "permissions": {
            "keys": [
              "get",
              "list",
              "update"
            ],
            "secrets": [
              "all"
            ]
          },
          "tenantId": "<tenantId>"
        },
        {
          "objectId": "<objectId>",
          "permissions": {
            "certificates": [
              "backup",
              "create",
              "delete"
            ],
            "secrets": [
              "all"
            ]
          }
        }
      ]
    },
    "diagnosticSettings": {
      "value": [
        {
          "eventHubAuthorizationRuleResourceId": "<eventHubAuthorizationRuleResourceId>",
          "eventHubName": "<eventHubName>",
          "logCategoriesAndGroups": [
            {
              "category": "AzurePolicyEvaluationDetails"
            },
            {
              "category": "AuditEvent"
            }
          ],
          "metricCategories": [
            {
              "category": "AllMetrics"
            }
          ],
          "name": "customSetting",
          "storageAccountResourceId": "<storageAccountResourceId>",
          "workspaceResourceId": "<workspaceResourceId>"
        },
        {
          "eventHubAuthorizationRuleResourceId": "<eventHubAuthorizationRuleResourceId>",
          "eventHubName": "<eventHubName>",
          "storageAccountResourceId": "<storageAccountResourceId>",
          "workspaceResourceId": "<workspaceResourceId>"
        }
      ]
    },
    "enablePurgeProtection": {
      "value": false
    },
    "enableRbacAuthorization": {
      "value": false
    },
    "keys": {
      "value": [
        {
          "attributesExp": 1725109032,
          "attributesNbf": 10000,
          "name": "keyName",
          "roleAssignments": [
            {
              "principalId": "<principalId>",
              "principalType": "ServicePrincipal",
              "roleDefinitionIdOrName": "Reader"
            }
          ],
          "rotationPolicy": {
            "attributes": {
              "expiryTime": "P2Y"
            },
            "lifetimeActions": [
              {
                "action": {
                  "type": "Rotate"
                },
                "trigger": {
                  "timeBeforeExpiry": "P2M"
                }
              },
              {
                "action": {
                  "type": "Notify"
                },
                "trigger": {
                  "timeBeforeExpiry": "P30D"
                }
              }
            ]
          }
        }
      ]
    },
    "location": {
      "value": "<location>"
    },
    "lock": {
      "value": {
        "kind": "CanNotDelete",
        "name": "myCustomLockName"
      }
    },
    "networkAcls": {
      "value": {
        "bypass": "AzureServices",
        "defaultAction": "Deny",
        "ipRules": [
          {
            "value": "40.74.28.0/23"
          }
        ],
        "virtualNetworkRules": [
          {
            "id": "<id>",
            "ignoreMissingVnetServiceEndpoint": false
          }
        ]
      }
    },
    "privateEndpoints": {
      "value": [
        {
          "privateDnsZoneResourceIds": [
            "<privateDNSResourceId>"
          ],
          "roleAssignments": [
            {
              "principalId": "<principalId>",
              "principalType": "ServicePrincipal",
              "roleDefinitionIdOrName": "Reader"
            }
          ],
          "service": "vault",
          "subnetResourceId": "<subnetResourceId>",
          "tags": {
            "Environment": "Non-Prod",
            "hidden-title": "This is visible in the resource name",
            "Role": "DeploymentValidation"
          }
        }
      ]
    },
    "roleAssignments": {
      "value": [
        {
          "principalId": "<principalId>",
          "principalType": "ServicePrincipal",
          "roleDefinitionIdOrName": "Reader"
        }
      ]
    },
    "secrets": {
      "value": {
        "secureList": [
          {
            "attributesExp": 1702648632,
            "attributesNbf": 10000,
            "contentType": "Something",
            "name": "secretName",
            "roleAssignments": [
              {
                "principalId": "<principalId>",
                "principalType": "ServicePrincipal",
                "roleDefinitionIdOrName": "Reader"
              }
            ],
            "value": "secretValue"
          }
        ]
      }
    },
    "softDeleteRetentionInDays": {
      "value": 7
    },
    "tags": {
      "value": {
        "Environment": "Non-Prod",
        "hidden-title": "This is visible in the resource name",
        "Role": "DeploymentValidation"
      }
    }
  }
}
```

</details>
<p>

### Example 3: _Using Private Endpoints_

This instance deploys the module with Private Endpoints.


<details>

<summary>via Bicep module</summary>

```bicep
module vault 'br/public:avm-res-keyvault-vault:1.0.0' = {
  name: '${uniqueString(deployment().name, location)}-test-kvvpe'
  params: {
    // Required parameters
    name: 'kvvpe001'
    // Non-required parameters
    enablePurgeProtection: false
    location: '<location>'
    privateEndpoints: [
      {
        privateDnsZoneResourceIds: [
          '<privateDNSResourceId>'
        ]
        subnetResourceId: '<subnetResourceId>'
        tags: {
          Environment: 'Non-Prod'
          'hidden-title': 'This is visible in the resource name'
          Role: 'DeploymentValidation'
        }
      }
    ]
    tags: {
      Environment: 'Non-Prod'
      'hidden-title': 'This is visible in the resource name'
      Role: 'DeploymentValidation'
    }
  }
}
```

</details>
<p>

<details>

<summary>via JSON Parameter file</summary>

```json
{
  "$schema": "https://schema.management.azure.com/schemas/2019-04-01/deploymentParameters.json#",
  "contentVersion": "1.0.0.0",
  "parameters": {
    // Required parameters
    "name": {
      "value": "kvvpe001"
    },
    // Non-required parameters
    "enablePurgeProtection": {
      "value": false
    },
    "location": {
      "value": "<location>"
    },
    "privateEndpoints": {
      "value": [
        {
          "privateDnsZoneResourceIds": [
            "<privateDNSResourceId>"
          ],
          "subnetResourceId": "<subnetResourceId>",
          "tags": {
            "Environment": "Non-Prod",
            "hidden-title": "This is visible in the resource name",
            "Role": "DeploymentValidation"
          }
        }
      ]
    },
    "tags": {
      "value": {
        "Environment": "Non-Prod",
        "hidden-title": "This is visible in the resource name",
        "Role": "DeploymentValidation"
      }
    }
  }
}
```

</details>
<p>

### Example 4: _WAF-aligned_

This instance deploys the module in alignment with the best-pratices of the Well-Architectured-Framework.


<details>

<summary>via Bicep module</summary>

```bicep
module vault 'br/public:avm-res-keyvault-vault:1.0.0' = {
  name: '${uniqueString(deployment().name, location)}-test-kvvwaf'
  params: {
    // Required parameters
    name: 'kvvwaf002'
<<<<<<< HEAD
    accessPolicies: []
=======
    // Non-required parameters
>>>>>>> c2e1425f
    diagnosticSettings: [
      {
        eventHubAuthorizationRuleResourceId: '<eventHubAuthorizationRuleResourceId>'
        eventHubName: '<eventHubName>'
        name: 'enableAll'
        storageAccountResourceId: '<storageAccountResourceId>'
        workspaceResourceId: '<workspaceResourceId>'
      }
    ]
    enablePurgeProtection: false
    enableRbacAuthorization: true
    keys: [
      {
        attributesExp: 1725109032
        attributesNbf: 10000
        name: 'keyName'
        rotationPolicy: {
          attributes: {
            expiryTime: 'P2Y'
          }
          lifetimeActions: [
            {
              action: {
                type: 'Rotate'
              }
              trigger: {
                timeBeforeExpiry: 'P2M'
              }
            }
            {
              action: {
                type: 'Notify'
              }
              trigger: {
                timeBeforeExpiry: 'P30D'
              }
            }
          ]
        }
      }
    ]
    location: '<location>'
    lock: {
      kind: 'CanNotDelete'
      name: 'myCustomLockName'
    }
    networkAcls: {
      bypass: 'AzureServices'
      defaultAction: 'Deny'
    }
    privateEndpoints: [
      {
        privateDnsZoneResourceIds: [
          '<privateDNSResourceId>'
        ]
        service: 'vault'
        subnetResourceId: '<subnetResourceId>'
      }
    ]
    roleAssignments: []
    secrets: {
      secureList: [
        {
          attributesExp: 1702648632
          attributesNbf: 10000
          contentType: 'Something'
          name: 'secretName'
          value: 'secretValue'
        }
      ]
    }
    softDeleteRetentionInDays: 7
    tags: {
      Environment: 'Non-Prod'
      'hidden-title': 'This is visible in the resource name'
      Role: 'DeploymentValidation'
    }
  }
}
```

</details>
<p>

<details>

<summary>via JSON Parameter file</summary>

```json
{
  "$schema": "https://schema.management.azure.com/schemas/2019-04-01/deploymentParameters.json#",
  "contentVersion": "1.0.0.0",
  "parameters": {
    "name": {
      "value": "kvvwaf002"
    },
    "accessPolicies": {
      "value": []
    },
    "diagnosticSettings": {
      "value": [
        {
          "eventHubAuthorizationRuleResourceId": "<eventHubAuthorizationRuleResourceId>",
          "eventHubName": "<eventHubName>",
          "name": "enableAll",
          "storageAccountResourceId": "<storageAccountResourceId>",
          "workspaceResourceId": "<workspaceResourceId>"
        }
      ]
    },
    "enablePurgeProtection": {
      "value": false
    },
    "enableRbacAuthorization": {
      "value": true
    },
    "keys": {
      "value": [
        {
          "attributesExp": 1725109032,
          "attributesNbf": 10000,
          "name": "keyName",
          "rotationPolicy": {
            "attributes": {
              "expiryTime": "P2Y"
            },
            "lifetimeActions": [
              {
                "action": {
                  "type": "Rotate"
                },
                "trigger": {
                  "timeBeforeExpiry": "P2M"
                }
              },
              {
                "action": {
                  "type": "Notify"
                },
                "trigger": {
                  "timeBeforeExpiry": "P30D"
                }
              }
            ]
          }
        }
      ]
    },
    "location": {
      "value": "<location>"
    },
    "lock": {
      "value": {
        "kind": "CanNotDelete",
        "name": "myCustomLockName"
      }
    },
    "networkAcls": {
      "value": {
        "bypass": "AzureServices",
        "defaultAction": "Deny"
      }
    },
    "privateEndpoints": {
      "value": [
        {
          "privateDnsZoneResourceIds": [
            "<privateDNSResourceId>"
          ],
          "service": "vault",
          "subnetResourceId": "<subnetResourceId>"
        }
      ]
    },
    "roleAssignments": {
      "value": []
    },
    "secrets": {
      "value": {
        "secureList": [
          {
            "attributesExp": 1702648632,
            "attributesNbf": 10000,
            "contentType": "Something",
            "name": "secretName",
            "value": "secretValue"
          }
        ]
      }
    },
    "softDeleteRetentionInDays": {
      "value": 7
    },
    "tags": {
      "value": {
        "Environment": "Non-Prod",
        "hidden-title": "This is visible in the resource name",
        "Role": "DeploymentValidation"
      }
    }
  }
}
```

</details>
<p>


## Parameters

**Required parameters**

| Parameter | Type | Description |
| :-- | :-- | :-- |
| [`name`](#parameter-name) | string | Name of the Key Vault. Must be globally unique. |

**Optional parameters**

| Parameter | Type | Description |
| :-- | :-- | :-- |
| [`accessPolicies`](#parameter-accesspolicies) | array | All access policies to create. |
| [`createMode`](#parameter-createmode) | string | The vault's create mode to indicate whether the vault need to be recovered or not. - recover or default. |
| [`diagnosticSettings`](#parameter-diagnosticsettings) | array | The diagnostic settings of the service. |
| [`enablePurgeProtection`](#parameter-enablepurgeprotection) | bool | Provide 'true' to enable Key Vault's purge protection feature. |
| [`enableRbacAuthorization`](#parameter-enablerbacauthorization) | bool | Property that controls how data actions are authorized. When true, the key vault will use Role Based Access Control (RBAC) for authorization of data actions, and the access policies specified in vault properties will be ignored. When false, the key vault will use the access policies specified in vault properties, and any policy stored on Azure Resource Manager will be ignored. Note that management actions are always authorized with RBAC. |
| [`enableSoftDelete`](#parameter-enablesoftdelete) | bool | Switch to enable/disable Key Vault's soft delete feature. |
| [`enableTelemetry`](#parameter-enabletelemetry) | bool | Enable/Disable usage telemetry for module. |
| [`enableVaultForDeployment`](#parameter-enablevaultfordeployment) | bool | Specifies if the vault is enabled for deployment by script or compute. |
| [`enableVaultForDiskEncryption`](#parameter-enablevaultfordiskencryption) | bool | Specifies if the azure platform has access to the vault for enabling disk encryption scenarios. |
| [`enableVaultForTemplateDeployment`](#parameter-enablevaultfortemplatedeployment) | bool | Specifies if the vault is enabled for a template deployment. |
| [`keys`](#parameter-keys) | array | All keys to create. |
| [`location`](#parameter-location) | string | Location for all resources. |
| [`lock`](#parameter-lock) | object | The lock settings of the service. |
| [`networkAcls`](#parameter-networkacls) | object | Service endpoint object information. For security reasons, it is recommended to set the DefaultAction Deny. |
| [`privateEndpoints`](#parameter-privateendpoints) | array | Configuration details for private endpoints. For security reasons, it is recommended to use private endpoints whenever possible. |
| [`publicNetworkAccess`](#parameter-publicnetworkaccess) | string | Whether or not public network access is allowed for this resource. For security reasons it should be disabled. If not specified, it will be disabled by default if private endpoints are set and networkAcls are not set. |
| [`roleAssignments`](#parameter-roleassignments) | array | Array of role assignment objects that contain the 'roleDefinitionIdOrName' and 'principalId' to define RBAC role assignments on this resource. In the roleDefinitionIdOrName attribute, you can provide either the display name of the role definition, or its fully qualified ID in the following format: '/providers/Microsoft.Authorization/roleDefinitions/c2f4ef07-c644-48eb-af81-4b1b4947fb11'. |
| [`secrets`](#parameter-secrets) | secureObject | All secrets to create. |
| [`sku`](#parameter-sku) | string | Specifies the SKU for the vault. |
| [`softDeleteRetentionInDays`](#parameter-softdeleteretentionindays) | int | softDelete data retention days. It accepts >=7 and <=90. |
| [`tags`](#parameter-tags) | object | Resource tags. |

### Parameter: `accessPolicies`

All access policies to create.
- Required: No
- Type: array

### Parameter: `createMode`

The vault's create mode to indicate whether the vault need to be recovered or not. - recover or default.
- Required: No
- Type: string
- Default: `'default'`

### Parameter: `diagnosticSettings`

The diagnostic settings of the service.
- Required: No
- Type: array


| Name | Required | Type | Description |
| :-- | :-- | :--| :-- |
| [`eventHubAuthorizationRuleResourceId`](#parameter-diagnosticsettingseventhubauthorizationruleresourceid) | No | string | Optional. Resource ID of the diagnostic event hub authorization rule for the Event Hubs namespace in which the event hub should be created or streamed to. |
| [`eventHubName`](#parameter-diagnosticsettingseventhubname) | No | string | Optional. Name of the diagnostic event hub within the namespace to which logs are streamed. Without this, an event hub is created for each log category. For security reasons, it is recommended to set diagnostic settings to send data to either storage account, log analytics workspace or event hub. |
| [`logAnalyticsDestinationType`](#parameter-diagnosticsettingsloganalyticsdestinationtype) | No | string | Optional. A string indicating whether the export to Log Analytics should use the default destination type, i.e. AzureDiagnostics, or use a destination type. |
| [`logCategoriesAndGroups`](#parameter-diagnosticsettingslogcategoriesandgroups) | No | array | Optional. The name of logs that will be streamed. "allLogs" includes all possible logs for the resource. Set to '' to disable log collection. |
| [`marketplacePartnerResourceId`](#parameter-diagnosticsettingsmarketplacepartnerresourceid) | No | string | Optional. The full ARM resource ID of the Marketplace resource to which you would like to send Diagnostic Logs. |
| [`metricCategories`](#parameter-diagnosticsettingsmetriccategories) | No | array | Optional. The name of logs that will be streamed. "allLogs" includes all possible logs for the resource. Set to '' to disable log collection. |
| [`name`](#parameter-diagnosticsettingsname) | No | string | Optional. The name of diagnostic setting. |
| [`storageAccountResourceId`](#parameter-diagnosticsettingsstorageaccountresourceid) | No | string | Optional. Resource ID of the diagnostic storage account. For security reasons, it is recommended to set diagnostic settings to send data to either storage account, log analytics workspace or event hub. |
| [`workspaceResourceId`](#parameter-diagnosticsettingsworkspaceresourceid) | No | string | Optional. Resource ID of the diagnostic log analytics workspace. For security reasons, it is recommended to set diagnostic settings to send data to either storage account, log analytics workspace or event hub. |

### Parameter: `diagnosticSettings.eventHubAuthorizationRuleResourceId`

Optional. Resource ID of the diagnostic event hub authorization rule for the Event Hubs namespace in which the event hub should be created or streamed to.

- Required: No
- Type: string

### Parameter: `diagnosticSettings.eventHubName`

Optional. Name of the diagnostic event hub within the namespace to which logs are streamed. Without this, an event hub is created for each log category. For security reasons, it is recommended to set diagnostic settings to send data to either storage account, log analytics workspace or event hub.

- Required: No
- Type: string

### Parameter: `diagnosticSettings.logAnalyticsDestinationType`

Optional. A string indicating whether the export to Log Analytics should use the default destination type, i.e. AzureDiagnostics, or use a destination type.

- Required: No
- Type: string
- Allowed: `[AzureDiagnostics, Dedicated]`

### Parameter: `diagnosticSettings.logCategoriesAndGroups`

Optional. The name of logs that will be streamed. "allLogs" includes all possible logs for the resource. Set to '' to disable log collection.

- Required: No
- Type: array

| Name | Required | Type | Description |
| :-- | :-- | :--| :-- |
| [`category`](#parameter-diagnosticsettingslogcategoriesandgroupscategory) | No | string | Optional. Name of a Diagnostic Log category for a resource type this setting is applied to. Set the specific logs to collect here. |
| [`categoryGroup`](#parameter-diagnosticsettingslogcategoriesandgroupscategorygroup) | No | string | Optional. Name of a Diagnostic Log category group for a resource type this setting is applied to. Set to `allLogs` to collect all logs. |

### Parameter: `diagnosticSettings.logCategoriesAndGroups.category`

Optional. Name of a Diagnostic Log category for a resource type this setting is applied to. Set the specific logs to collect here.

- Required: No
- Type: string

### Parameter: `diagnosticSettings.logCategoriesAndGroups.categoryGroup`

Optional. Name of a Diagnostic Log category group for a resource type this setting is applied to. Set to `allLogs` to collect all logs.

- Required: No
- Type: string


### Parameter: `diagnosticSettings.marketplacePartnerResourceId`

Optional. The full ARM resource ID of the Marketplace resource to which you would like to send Diagnostic Logs.

- Required: No
- Type: string

### Parameter: `diagnosticSettings.metricCategories`

Optional. The name of logs that will be streamed. "allLogs" includes all possible logs for the resource. Set to '' to disable log collection.

- Required: No
- Type: array

| Name | Required | Type | Description |
| :-- | :-- | :--| :-- |
| [`category`](#parameter-diagnosticsettingsmetriccategoriescategory) | Yes | string | Required. Name of a Diagnostic Metric category for a resource type this setting is applied to. Set to `AllMetrics` to collect all metrics. |

### Parameter: `diagnosticSettings.metricCategories.category`

Required. Name of a Diagnostic Metric category for a resource type this setting is applied to. Set to `AllMetrics` to collect all metrics.

- Required: Yes
- Type: string


### Parameter: `diagnosticSettings.name`

Optional. The name of diagnostic setting.

- Required: No
- Type: string

### Parameter: `diagnosticSettings.storageAccountResourceId`

Optional. Resource ID of the diagnostic storage account. For security reasons, it is recommended to set diagnostic settings to send data to either storage account, log analytics workspace or event hub.

- Required: No
- Type: string

### Parameter: `diagnosticSettings.workspaceResourceId`

Optional. Resource ID of the diagnostic log analytics workspace. For security reasons, it is recommended to set diagnostic settings to send data to either storage account, log analytics workspace or event hub.

- Required: No
- Type: string

### Parameter: `enablePurgeProtection`

Provide 'true' to enable Key Vault's purge protection feature.
- Required: No
- Type: bool
- Default: `True`

### Parameter: `enableRbacAuthorization`

Property that controls how data actions are authorized. When true, the key vault will use Role Based Access Control (RBAC) for authorization of data actions, and the access policies specified in vault properties will be ignored. When false, the key vault will use the access policies specified in vault properties, and any policy stored on Azure Resource Manager will be ignored. Note that management actions are always authorized with RBAC.
- Required: No
- Type: bool
- Default: `True`

### Parameter: `enableSoftDelete`

Switch to enable/disable Key Vault's soft delete feature.
- Required: No
- Type: bool
- Default: `True`

### Parameter: `enableTelemetry`

Enable/Disable usage telemetry for module.
- Required: No
- Type: bool
- Default: `True`

### Parameter: `enableVaultForDeployment`

Specifies if the vault is enabled for deployment by script or compute.
- Required: No
- Type: bool
- Default: `True`

### Parameter: `enableVaultForDiskEncryption`

Specifies if the azure platform has access to the vault for enabling disk encryption scenarios.
- Required: No
- Type: bool
- Default: `True`

### Parameter: `enableVaultForTemplateDeployment`

Specifies if the vault is enabled for a template deployment.
- Required: No
- Type: bool
- Default: `True`

### Parameter: `keys`

All keys to create.
- Required: No
- Type: array

### Parameter: `location`

Location for all resources.
- Required: No
- Type: string
- Default: `[resourceGroup().location]`

### Parameter: `lock`

The lock settings of the service.
- Required: No
- Type: object


| Name | Required | Type | Description |
| :-- | :-- | :--| :-- |
| [`kind`](#parameter-lockkind) | No | string | Optional. Specify the type of lock. |
| [`name`](#parameter-lockname) | No | string | Optional. Specify the name of lock. |

### Parameter: `lock.kind`

Optional. Specify the type of lock.

- Required: No
- Type: string
- Allowed: `[CanNotDelete, None, ReadOnly]`

### Parameter: `lock.name`

Optional. Specify the name of lock.

- Required: No
- Type: string

### Parameter: `name`

Name of the Key Vault. Must be globally unique.
- Required: Yes
- Type: string

### Parameter: `networkAcls`

Service endpoint object information. For security reasons, it is recommended to set the DefaultAction Deny.
- Required: No
- Type: object
- Default: `{object}`

### Parameter: `privateEndpoints`

Configuration details for private endpoints. For security reasons, it is recommended to use private endpoints whenever possible.
- Required: No
- Type: array


| Name | Required | Type | Description |
| :-- | :-- | :--| :-- |
| [`applicationSecurityGroupResourceIds`](#parameter-privateendpointsapplicationsecuritygroupresourceids) | No | array | Optional. Application security groups in which the private endpoint IP configuration is included. |
| [`customDnsConfigs`](#parameter-privateendpointscustomdnsconfigs) | No | array | Optional. Custom DNS configurations. |
| [`customNetworkInterfaceName`](#parameter-privateendpointscustomnetworkinterfacename) | No | string | Optional. The custom name of the network interface attached to the private endpoint. |
| [`enableTelemetry`](#parameter-privateendpointsenabletelemetry) | No | bool | Optional. Enable/Disable usage telemetry for module. |
| [`ipConfigurations`](#parameter-privateendpointsipconfigurations) | No | array | Optional. A list of IP configurations of the private endpoint. This will be used to map to the First Party Service endpoints. |
| [`location`](#parameter-privateendpointslocation) | No | string | Optional. The location to deploy the private endpoint to. |
| [`lock`](#parameter-privateendpointslock) | No | object | Optional. Specify the type of lock. |
| [`manualPrivateLinkServiceConnections`](#parameter-privateendpointsmanualprivatelinkserviceconnections) | No | array | Optional. Manual PrivateLink Service Connections. |
| [`name`](#parameter-privateendpointsname) | No | string | Optional. The name of the private endpoint. |
| [`privateDnsZoneGroupName`](#parameter-privateendpointsprivatednszonegroupname) | No | string | Optional. The name of the private DNS zone group to create if `privateDnsZoneResourceIds` were provided. |
| [`privateDnsZoneResourceIds`](#parameter-privateendpointsprivatednszoneresourceids) | No | array | Optional. The private DNS zone groups to associate the private endpoint with. A DNS zone group can support up to 5 DNS zones. |
| [`roleAssignments`](#parameter-privateendpointsroleassignments) | No | array | Optional. Array of role assignment objects that contain the 'roleDefinitionIdOrName' and 'principalId' to define RBAC role assignments on this resource. In the roleDefinitionIdOrName attribute, you can provide either the display name of the role definition, or its fully qualified ID in the following format: '/providers/Microsoft.Authorization/roleDefinitions/c2f4ef07-c644-48eb-af81-4b1b4947fb11'. |
| [`service`](#parameter-privateendpointsservice) | No | string | Optional. The service (sub-) type to deploy the private endpoint for. For example "vault" or "blob". |
| [`subnetResourceId`](#parameter-privateendpointssubnetresourceid) | Yes | string | Required. Resource ID of the subnet where the endpoint needs to be created. |
| [`tags`](#parameter-privateendpointstags) | No | object | Optional. Tags to be applied on all resources/resource groups in this deployment. |

### Parameter: `privateEndpoints.applicationSecurityGroupResourceIds`

Optional. Application security groups in which the private endpoint IP configuration is included.

- Required: No
- Type: array

### Parameter: `privateEndpoints.customDnsConfigs`

Optional. Custom DNS configurations.

- Required: No
- Type: array

| Name | Required | Type | Description |
| :-- | :-- | :--| :-- |
| [`fqdn`](#parameter-privateendpointscustomdnsconfigsfqdn) | No | string |  |
| [`ipAddresses`](#parameter-privateendpointscustomdnsconfigsipaddresses) | Yes | array |  |

### Parameter: `privateEndpoints.customDnsConfigs.fqdn`
- Required: No
- Type: string

### Parameter: `privateEndpoints.customDnsConfigs.ipAddresses`
- Required: Yes
- Type: array


### Parameter: `privateEndpoints.customNetworkInterfaceName`

Optional. The custom name of the network interface attached to the private endpoint.

- Required: No
- Type: string

### Parameter: `privateEndpoints.enableTelemetry`

Optional. Enable/Disable usage telemetry for module.

- Required: No
- Type: bool

### Parameter: `privateEndpoints.ipConfigurations`

Optional. A list of IP configurations of the private endpoint. This will be used to map to the First Party Service endpoints.

- Required: No
- Type: array

| Name | Required | Type | Description |
| :-- | :-- | :--| :-- |
| [`groupId`](#parameter-privateendpointsipconfigurationsgroupid) | Yes | string |  |
| [`memberName`](#parameter-privateendpointsipconfigurationsmembername) | Yes | string |  |
| [`name`](#parameter-privateendpointsipconfigurationsname) | Yes | string |  |
| [`privateIpAddress`](#parameter-privateendpointsipconfigurationsprivateipaddress) | Yes | string |  |

### Parameter: `privateEndpoints.ipConfigurations.groupId`
- Required: Yes
- Type: string

### Parameter: `privateEndpoints.ipConfigurations.memberName`
- Required: Yes
- Type: string

### Parameter: `privateEndpoints.ipConfigurations.name`
- Required: Yes
- Type: string

### Parameter: `privateEndpoints.ipConfigurations.privateIpAddress`
- Required: Yes
- Type: string


### Parameter: `privateEndpoints.location`

Optional. The location to deploy the private endpoint to.

- Required: No
- Type: string

### Parameter: `privateEndpoints.lock`

Optional. Specify the type of lock.

- Required: No
- Type: object

### Parameter: `privateEndpoints.manualPrivateLinkServiceConnections`

Optional. Manual PrivateLink Service Connections.

- Required: No
- Type: array

### Parameter: `privateEndpoints.name`

Optional. The name of the private endpoint.

- Required: No
- Type: string

### Parameter: `privateEndpoints.privateDnsZoneGroupName`

Optional. The name of the private DNS zone group to create if `privateDnsZoneResourceIds` were provided.

- Required: No
- Type: string

### Parameter: `privateEndpoints.privateDnsZoneResourceIds`

Optional. The private DNS zone groups to associate the private endpoint with. A DNS zone group can support up to 5 DNS zones.

- Required: No
- Type: array

### Parameter: `privateEndpoints.roleAssignments`

Optional. Array of role assignment objects that contain the 'roleDefinitionIdOrName' and 'principalId' to define RBAC role assignments on this resource. In the roleDefinitionIdOrName attribute, you can provide either the display name of the role definition, or its fully qualified ID in the following format: '/providers/Microsoft.Authorization/roleDefinitions/c2f4ef07-c644-48eb-af81-4b1b4947fb11'.

- Required: No
- Type: array

### Parameter: `privateEndpoints.service`

Optional. The service (sub-) type to deploy the private endpoint for. For example "vault" or "blob".

- Required: No
- Type: string

### Parameter: `privateEndpoints.subnetResourceId`

Required. Resource ID of the subnet where the endpoint needs to be created.

- Required: Yes
- Type: string

### Parameter: `privateEndpoints.tags`

Optional. Tags to be applied on all resources/resource groups in this deployment.

- Required: No
- Type: object

### Parameter: `publicNetworkAccess`

Whether or not public network access is allowed for this resource. For security reasons it should be disabled. If not specified, it will be disabled by default if private endpoints are set and networkAcls are not set.
- Required: No
- Type: string
- Default: `''`
- Allowed: `['', Disabled, Enabled]`

### Parameter: `roleAssignments`

Array of role assignment objects that contain the 'roleDefinitionIdOrName' and 'principalId' to define RBAC role assignments on this resource. In the roleDefinitionIdOrName attribute, you can provide either the display name of the role definition, or its fully qualified ID in the following format: '/providers/Microsoft.Authorization/roleDefinitions/c2f4ef07-c644-48eb-af81-4b1b4947fb11'.
- Required: No
- Type: array


| Name | Required | Type | Description |
| :-- | :-- | :--| :-- |
| [`condition`](#parameter-roleassignmentscondition) | No | string | Optional. The conditions on the role assignment. This limits the resources it can be assigned to. e.g.: @Resource[Microsoft.Storage/storageAccounts/blobServices/containers:ContainerName] StringEqualsIgnoreCase "foo_storage_container" |
| [`conditionVersion`](#parameter-roleassignmentsconditionversion) | No | string | Optional. Version of the condition. |
| [`delegatedManagedIdentityResourceId`](#parameter-roleassignmentsdelegatedmanagedidentityresourceid) | No | string | Optional. The Resource Id of the delegated managed identity resource. |
| [`description`](#parameter-roleassignmentsdescription) | No | string | Optional. The description of the role assignment. |
| [`principalId`](#parameter-roleassignmentsprincipalid) | Yes | string | Required. The principal ID of the principal (user/group/identity) to assign the role to. |
| [`principalType`](#parameter-roleassignmentsprincipaltype) | No | string | Optional. The principal type of the assigned principal ID. |
| [`roleDefinitionIdOrName`](#parameter-roleassignmentsroledefinitionidorname) | Yes | string | Required. The name of the role to assign. If it cannot be found you can specify the role definition ID instead. |

### Parameter: `roleAssignments.condition`

Optional. The conditions on the role assignment. This limits the resources it can be assigned to. e.g.: @Resource[Microsoft.Storage/storageAccounts/blobServices/containers:ContainerName] StringEqualsIgnoreCase "foo_storage_container"

- Required: No
- Type: string

### Parameter: `roleAssignments.conditionVersion`

Optional. Version of the condition.

- Required: No
- Type: string
- Allowed: `[2.0]`

### Parameter: `roleAssignments.delegatedManagedIdentityResourceId`

Optional. The Resource Id of the delegated managed identity resource.

- Required: No
- Type: string

### Parameter: `roleAssignments.description`

Optional. The description of the role assignment.

- Required: No
- Type: string

### Parameter: `roleAssignments.principalId`

Required. The principal ID of the principal (user/group/identity) to assign the role to.

- Required: Yes
- Type: string

### Parameter: `roleAssignments.principalType`

Optional. The principal type of the assigned principal ID.

- Required: No
- Type: string
- Allowed: `[Device, ForeignGroup, Group, ServicePrincipal, User]`

### Parameter: `roleAssignments.roleDefinitionIdOrName`

Required. The name of the role to assign. If it cannot be found you can specify the role definition ID instead.

- Required: Yes
- Type: string

### Parameter: `secrets`

All secrets to create.
- Required: No
- Type: secureObject

### Parameter: `sku`

Specifies the SKU for the vault.
- Required: No
- Type: string
- Default: `'premium'`
- Allowed: `[premium, standard]`

### Parameter: `softDeleteRetentionInDays`

softDelete data retention days. It accepts >=7 and <=90.
- Required: No
- Type: int
- Default: `90`

### Parameter: `tags`

Resource tags.
- Required: No
- Type: object


## Outputs

| Output | Type | Description |
| :-- | :-- | :-- |
| `location` | string | The location the resource was deployed into. |
| `name` | string | The name of the key vault. |
| `resourceGroupName` | string | The name of the resource group the key vault was created in. |
| `resourceId` | string | The resource ID of the key vault. |
| `uri` | string | The URI of the key vault. |

## Cross-referenced modules

This section gives you an overview of all local-referenced module files (i.e., other CARML modules that are referenced in this module) and all remote-referenced files (i.e., Bicep modules that are referenced from a Bicep Registry or Template Specs).

| Reference | Type |
| :-- | :-- |
| `br/public:avm-res-network-privateendpoint:0.1.0` | Remote reference |<|MERGE_RESOLUTION|>--- conflicted
+++ resolved
@@ -633,11 +633,7 @@
   params: {
     // Required parameters
     name: 'kvvwaf002'
-<<<<<<< HEAD
-    accessPolicies: []
-=======
     // Non-required parameters
->>>>>>> c2e1425f
     diagnosticSettings: [
       {
         eventHubAuthorizationRuleResourceId: '<eventHubAuthorizationRuleResourceId>'
