#Requires -Version 7

param (
    [Parameter(Mandatory = $false)]
    [array] $moduleFolderPaths = ((Get-ChildItem $repoRootPath -Recurse -Directory -Force).FullName | Where-Object {
        (Get-ChildItem $_ -File -Depth 0 -Include @('main.bicep') -Force).Count -gt 0
        }),

    [Parameter(Mandatory = $false)]
    [string] $repoRootPath = (Get-Item $PSScriptRoot).Parent.Parent.Parent.Parent.Parent.FullName,

    [Parameter(Mandatory = $false)]
    [bool] $AllowPreviewVersionsInAPITests = $true
)

Write-Verbose ("repoRootPath: $repoRootPath") -Verbose
Write-Verbose ("moduleFolderPaths: $($moduleFolderPaths.count)") -Verbose

$script:RgDeploymentSchema = 'https://schema.management.azure.com/schemas/2019-04-01/deploymentTemplate.json#'
$script:SubscriptionDeploymentSchema = 'https://schema.management.azure.com/schemas/2018-05-01/subscriptionDeploymentTemplate.json#'
$script:MgDeploymentSchema = 'https://schema.management.azure.com/schemas/2019-08-01/managementGroupDeploymentTemplate.json#'
$script:TenantDeploymentSchema = 'https://schema.management.azure.com/schemas/2019-08-01/tenantDeploymentTemplate.json#'
$script:telemetryResCsvLink = 'https://aka.ms/avm/index/bicep/res/csv'
$script:telemetryPtnCsvLink = 'https://aka.ms/avm/index/bicep/ptn/csv'
$script:moduleFolderPaths = $moduleFolderPaths

# Shared exception messages
$script:bicepTemplateCompilationFailedException = "Unable to compile the main.bicep template's content. This can happen if there is an error in the template. Please check if you can run the command ``bicep build {0} --stdout | ConvertFrom-Json -AsHashtable``." # -f $templateFilePath
$script:templateNotFoundException = 'No template file found in folder [{0}]' # -f $moduleFolderPath

# Import any helper function used in this test script
Import-Module (Join-Path $PSScriptRoot 'helper' 'helper.psm1') -Force

# Building all required files for tests to optimize performance (using thread-safe multithreading) to consume later
# Collecting paths
$pathsToBuild = [System.Collections.ArrayList]@()
$pathsToBuild += $moduleFolderPaths | ForEach-Object { Join-Path $_ 'main.bicep' }
foreach ($moduleFolderPath in $moduleFolderPaths) {
    if ($testFilePaths = ((Get-ChildItem -Path $moduleFolderPath -Recurse -Filter 'main.test.bicep').FullName | Sort-Object -Culture 'en-US')) {
        $pathsToBuild += $testFilePaths
    }
}

# building paths
$builtTestFileMap = [System.Collections.Concurrent.ConcurrentDictionary[string, object]]::new()
$pathsToBuild | ForEach-Object -Parallel {
    $dict = $using:builtTestFileMap
    $builtTemplate = (bicep build $_ --stdout 2>$null) | Out-String
    if ([String]::IsNullOrEmpty($builtTemplate)) {
        throw "Failed to build template [$_]. Try running the command ``bicep build $_ --stdout`` locally for troubleshooting. Make sure you have the latest Bicep CLI installed."
    }
    $templateHashTable = ConvertFrom-Json $builtTemplate -AsHashtable
    $null = $dict.TryAdd($_, $templateHashTable)
}

Describe 'File/folder tests' -Tag 'Modules' {

    Context 'General module folder tests' {

        $moduleFolderTestCases = [System.Collections.ArrayList] @()
        foreach ($moduleFolderPath in $moduleFolderPaths) {
            $resourceTypeIdentifier = ($moduleFolderPath -split '[\/|\\]{1}avm[\/|\\]{1}(res|ptn)[\/|\\]{1}')[2] -replace '\\', '/' # 'avm/res|ptn/<provider>/<resourceType>' would return '<provider>/<resourceType>'
            $moduleFolderTestCases += @{
                moduleFolderName = $resourceTypeIdentifier
                moduleFolderPath = $moduleFolderPath
                isTopLevelModule = ($resourceTypeIdentifier -split '[\/|\\]').Count -eq 2
            }
        }

        It '[<moduleFolderName>] Module should contain a [` main.bicep `] file.' -TestCases $moduleFolderTestCases {

            param( [string] $moduleFolderPath )

            $hasBicep = Test-Path (Join-Path -Path $moduleFolderPath 'main.bicep')
            $hasBicep | Should -Be $true
        }

        It '[<moduleFolderName>] Module should contain a [` main.json `] file.' -TestCases $moduleFolderTestCases {

            param( [string] $moduleFolderPath )

            $hasARM = Test-Path (Join-Path -Path $moduleFolderPath 'main.json')
            $hasARM | Should -Be $true
        }

        It '[<moduleFolderName>] Module should contain a [` README.md `] file.' -TestCases $moduleFolderTestCases {

            param(
                [string] $moduleFolderPath
            )

            $readMeFilePath = Join-Path -Path $moduleFolderPath 'README.md'
            $pathExisting = Test-Path $readMeFilePath
            $pathExisting | Should -Be $true

            $file = Get-Item -Path $readMeFilePath
            $file.Name | Should -BeExactly 'README.md'
        }

<<<<<<< HEAD
    # It '[<moduleFolderName>] Module should contain a [` ORPHANED.md `] file only if orphaned.' -TestCases ($moduleFolderTestCases | Where-Object { $_.isTopLevelModule }) {

    #   param(
    #     [string] $moduleFolderPath
    #   )

    #   $templateFilePath = Join-Path -Path $moduleFolderPath 'main.bicep'

    #   # Use correct telemetry link based on file path
    #   $telemetryCsvLink = $moduleFolderPath -match '[\\|\/]res[\\|\/]' ? $telemetryResCsvLink : $telemetryPtnCsvLink

    #   # Fetch CSV
    #   # =========
    #   try {
    #     $rawData = Invoke-WebRequest -Uri $telemetryCsvLink
    #   } catch {
    #     $errorMessage = "Failed to download telemetry CSV file from [$telemetryCsvLink] due to [{0}]." -f $_.Exception.Message
    #     Write-Error $errorMessage
    #     Set-ItResult -Skipped -Because $errorMessage
    #   }
    #   $csvData = $rawData.Content | ConvertFrom-Csv -Delimiter ','

    #   $moduleName = Get-BRMRepositoryName -TemplateFilePath $templateFilePath
    #   $relevantCSVRow = $csvData | Where-Object {
    #     $_.ModuleName -eq $moduleName
    #   }

    #   if (-not $relevantCSVRow) {
    #     $errorMessage = "Failed to identify module [$moduleName]."
    #     Write-Error $errorMessage
    #     Set-ItResult -Skipped -Because $errorMessage
    #   }
    #   $isOrphaned = [String]::IsNullOrEmpty($relevantCSVRow.PrimaryModuleOwnerGHHandle)

    #   $orphanedFilePath = Join-Path -Path $moduleFolderPath 'ORPHANED.md'
    #   if ($isOrphaned) {
    #     $pathExisting = Test-Path $orphanedFilePath
    #     $pathExisting | Should -Be $true -Because 'The module is orphaned.'
    #   } else {
    #     $pathExisting = Test-Path $orphanedFilePath
    #     $pathExisting | Should -Be $false -Because ('The module is not orphaned but owned by [{0}].' -f $relevantCSVRow.PrimaryModuleOwnerGHHandle)
    #   }
    # }
  }
=======
        It '[<moduleFolderName>] Module should contain a [` ORPHANED.md `] file only if orphaned.' -TestCases ($moduleFolderTestCases | Where-Object { $_.isTopLevelModule }) {
>>>>>>> 50518cee

            param(
                [string] $moduleFolderPath
            )

            $templateFilePath = Join-Path -Path $moduleFolderPath 'main.bicep'

            # Use correct telemetry link based on file path
            $telemetryCsvLink = $moduleFolderPath -match '[\\|\/]res[\\|\/]' ? $telemetryResCsvLink : $telemetryPtnCsvLink

            # Fetch CSV
            # =========
            try {
                $rawData = Invoke-WebRequest -Uri $telemetryCsvLink
            } catch {
                $errorMessage = "Failed to download telemetry CSV file from [$telemetryCsvLink] due to [{0}]." -f $_.Exception.Message
                Write-Error $errorMessage
                Set-ItResult -Skipped -Because $errorMessage
            }
            $csvData = $rawData.Content | ConvertFrom-Csv -Delimiter ','

            $moduleName = Get-BRMRepositoryName -TemplateFilePath $templateFilePath
            $relevantCSVRow = $csvData | Where-Object {
                $_.ModuleName -eq $moduleName
            }

            if (-not $relevantCSVRow) {
                $errorMessage = "Failed to identify module [$moduleName]."
                Write-Error $errorMessage
                Set-ItResult -Skipped -Because $errorMessage
            }
            $isOrphaned = [String]::IsNullOrEmpty($relevantCSVRow.PrimaryModuleOwnerGHHandle)

            $orphanedFilePath = Join-Path -Path $moduleFolderPath 'ORPHANED.md'
            if ($isOrphaned) {
                $pathExisting = Test-Path $orphanedFilePath
                $pathExisting | Should -Be $true -Because 'The module is orphaned.'
            } else {
                $pathExisting = Test-Path $orphanedFilePath
                $pathExisting | Should -Be $false -Because ('The module is not orphaned but owned by [{0}].' -f $relevantCSVRow.PrimaryModuleOwnerGHHandle)
            }
        }
    }

    Context 'Top level module folder tests' {

        $topLevelModuleTestCases = [System.Collections.ArrayList]@()
        foreach ($moduleFolderPath in $moduleFolderPaths) {
            $resourceTypeIdentifier = ($moduleFolderPath -split '[\/|\\]{1}avm[\/|\\]{1}(res|ptn)[\/|\\]{1}')[2] -replace '\\', '/' # 'avm/res|ptn/<provider>/<resourceType>' would return '<provider>/<resourceType>'
            $moduleTypeIdentifier = ($moduleFolderPath -split '[\/|\\]{1}avm[\/|\\]{1}(res|ptn)[\/|\\]{1}')[1] # 'avm/res|ptn/<provider>/<resourceType>' would return 'res|ptn'
            if (($resourceTypeIdentifier -split '[\/|\\]').Count -eq 2) {
                $topLevelModuleTestCases += @{
                    moduleFolderName     = $moduleFolderPath.Replace('\', '/').Split('/avm/')[1]
                    moduleFolderPath     = $moduleFolderPath
                    moduleTypeIdentifier = $moduleTypeIdentifier
                }
            }
        }

        It '[<moduleFolderName>] Module should contain a [` version.json `] file.' -TestCases $topLevelModuleTestCases {

            param (
                [string] $moduleFolderPath
            )

            $pathExisting = Test-Path (Join-Path -Path $moduleFolderPath 'version.json')
            $pathExisting | Should -Be $true
        }

        It '[<moduleFolderName>] Module should contain a [` tests `] folder.' -TestCases $topLevelModuleTestCases {

            param(
                [string] $moduleFolderPath
            )

            $pathExisting = Test-Path (Join-Path -Path $moduleFolderPath 'tests')
            $pathExisting | Should -Be $true
        }

        It '[<moduleFolderName>] Module should contain a [` tests/e2e `] folder.' -TestCases $topLevelModuleTestCases {

            param(
                [string] $moduleFolderPath
            )

            $pathExisting = Test-Path (Join-Path -Path $moduleFolderPath 'tests')
            $pathExisting | Should -Be $true
        }

        It '[<moduleFolderName>] Module should contain a [` tests/e2e/*waf-aligned `] folder.' -TestCases ($topLevelModuleTestCases | Where-Object { $_.moduleTypeIdentifier -eq 'res' }) {

            param(
                [string] $moduleFolderPath
            )

            $wafAlignedFolder = Get-ChildItem -Directory (Join-Path -Path $moduleFolderPath 'tests' 'e2e') -Filter '*waf-aligned'
            $wafAlignedFolder | Should -Not -BeNullOrEmpty
        }

        It '[<moduleFolderName>] Module should contain a [` tests/e2e/*defaults `] folder.' -TestCases ($topLevelModuleTestCases | Where-Object { $_.moduleTypeIdentifier -eq 'res' }) {

            param(
                [string] $moduleFolderPath
            )

            # only one Domain-Services instance can be provisioned in a tenant and only one test (the waf-aligned) is possible.
            if ($moduleFolderName.Equals('res/aad/domain-service')) {
                Set-ItResult -Skipped -Because 'only one instance of the Domain-Service can be deployed at a time, and as such, also only one test can exist at a time.'
                return
            }

            $defaultsFolder = Get-ChildItem -Directory (Join-Path -Path $moduleFolderPath 'tests' 'e2e') -Filter '*defaults'
            $defaultsFolder | Should -Not -BeNullOrEmpty
        }

        It '[<moduleFolderName>] Module should contain one [` main.test.bicep `] file in each e2e test folder.' -TestCases $topLevelModuleTestCases {

            param(
                [string] $moduleFolderName,
                [string] $moduleFolderPath
            )

            $e2eTestFolderPathList = Get-ChildItem -Directory (Join-Path -Path $moduleFolderPath 'tests' 'e2e')
            foreach ($e2eTestFolderPath in $e2eTestFolderPathList) {
                $filePath = Join-Path -Path $e2eTestFolderPath 'main.test.bicep'
                $pathExisting = Test-Path $filePath
                $pathExisting | Should -Be $true -Because "path [$filePath] is expected to exist."
            }
        }
    }
}

Describe 'Pipeline tests' -Tag 'Pipeline' {

    $pipelineTestCases = [System.Collections.ArrayList] @()
    foreach ($moduleFolderPath in $moduleFolderPaths) {

        $resourceTypeIdentifier = ($moduleFolderPath -split '[\/|\\]{1}avm[\/|\\]{1}(res|ptn)[\/|\\]{1}')[2] -replace '\\', '/' # 'avm/res|ptn/<provider>/<resourceType>' would return '<provider>/<resourceType>'
        $relativeModulePath = Join-Path 'avm' ($moduleFolderPath -split '[\/|\\]{1}avm[\/|\\]{1}')[1]

        $isTopLevelModule = ($resourceTypeIdentifier -split '[\/|\\]').Count -eq 2
        if ($isTopLevelModule) {

            $workflowsFolderName = Join-Path $repoRootPath '.github' 'workflows'
            $workflowFileName = Get-PipelineFileName -ResourceIdentifier $relativeModulePath
            $workflowPath = Join-Path $workflowsFolderName $workflowFileName

            $pipelineTestCases += @{
                relativeModulePath = $relativeModulePath
                moduleFolderName   = $resourceTypeIdentifier
                workflowFileName   = $workflowFileName
                workflowPath       = $workflowPath
            }
        }
    }

    It '[<moduleFolderName>] Module should have a GitHub workflow in path [.github/workflows/<workflowFileName>].' -TestCases $pipelineTestCases {

        param(
            [string] $WorkflowPath
        )

        Test-Path $WorkflowPath | Should -Be $true -Because "path [$WorkflowPath] should exist."
    }

    It '[<moduleFolderName>] GitHub workflow [<WorkflowFileName>] should have [workflowPath] environment variable with value [.github/workflows/<WorkflowFileName>].' -TestCases $pipelineTestCases {

        param(
            [string] $WorkflowPath,
            [string] $WorkflowFileName
        )

        if (-not (Test-Path $WorkflowPath)) {
            Set-ItResult -Skipped -Because "Cannot test content of file in path [$WorkflowPath] as it does not exist."
            return
        }

        $environmentVariables = Get-WorkflowEnvVariablesAsObject -WorkflowPath $WorkflowPath

        $environmentVariables.Keys | Should -Contain 'workflowPath'
        $environmentVariables['workflowPath'] | Should -Be ".github/workflows/$workflowFileName"
    }
}

Describe 'Module tests' -Tag 'Module' {

    Context 'Readme content tests' -Tag 'Readme' {

        $readmeFileTestCases = [System.Collections.ArrayList] @()

        foreach ($moduleFolderPath in $moduleFolderPaths) {

            $resourceTypeIdentifier = ($moduleFolderPath -split '[\/|\\]{1}avm[\/|\\]{1}(res|ptn)[\/|\\]{1}')[2] -replace '\\', '/' # 'avm/res|ptn/<provider>/<resourceType>' would return '<provider>/<resourceType>'
            $templateFilePath = Join-Path $moduleFolderPath 'main.bicep'

            $readmeFileTestCases += @{
                moduleFolderName    = $resourceTypeIdentifier
                templateFileContent = $builtTestFileMap[$templateFilePath]
                templateFilePath    = $templateFilePath
                readMeFilePath      = Join-Path -Path $moduleFolderPath 'README.md'
            }
        }

        It '[<moduleFolderName>] `Set-ModuleReadMe` script should not apply any updates.' -TestCases $readmeFileTestCases {

            param(
                [string] $templateFilePath,
                [hashtable] $templateFileContent,
                [string] $readMeFilePath
            )

            # Get current hash
            $fileHashBefore = (Get-FileHash $readMeFilePath).Hash

            # Load function
            . (Join-Path $repoRootPath 'avm' 'utilities' 'pipelines' 'sharedScripts' 'Set-ModuleReadMe.ps1')

            # Apply update with already compiled template content
            Set-ModuleReadMe -TemplateFilePath $templateFilePath -PreLoadedContent @{ TemplateFileContent = $templateFileContent }

            # Get hash after 'update'
            $fileHashAfter = (Get-FileHash $readMeFilePath).Hash

            # Compare
            $filesAreTheSame = $fileHashBefore -eq $fileHashAfter
            if (-not $filesAreTheSame) {
                $diffReponse = git diff $readMeFilePath
                Write-Warning ($diffReponse | Out-String) -Verbose

                # Reset readme file to original state
                git checkout HEAD -- $readMeFilePath
            }

            $mdFormattedDiff = ($diffReponse -join '</br>') -replace '\|', '\|'
            $filesAreTheSame | Should -Be $true -Because ('The file hashes before and after applying the `/avm/utilities/tools/Set-AVMModule.ps1` and more precisely the `/avm/utilities/pipelines/sharedScripts/Set-ModuleReadMe.ps1` function should be identical and should not have diff </br><pre>{0}</pre>. Please re-run the `Set-AVMModule` function for this module.' -f $mdFormattedDiff)
        }
    }

    Context 'Compiled ARM template tests' -Tag 'ARM' {

        $armTemplateTestCases = [System.Collections.ArrayList] @()

        foreach ($moduleFolderPath in $moduleFolderPaths) {

            # Skipping folders without a [main.bicep] template
            $templateFilePath = Join-Path $moduleFolderPath 'main.bicep'
            if (-not (Test-Path $templateFilePath)) {
                continue
            }

            $resourceTypeIdentifier = ($moduleFolderPath -split '[\/|\\]{1}avm[\/|\\]{1}(res|ptn)[\/|\\]{1}')[2] -replace '\\', '/' # 'avm/res|ptn/<provider>/<resourceType>' would return '<provider>/<resourceType>'

            $armTemplateTestCases += @{
                moduleFolderName = $resourceTypeIdentifier
                moduleFolderPath = $moduleFolderPath
                templateFilePath = $templateFilePath
            }
        }

        It '[<moduleFolderName>] The [main.json] ARM template should be based on the current [main.bicep] Bicep template.' -TestCases $armTemplateTestCases {

            param(
                [string] $moduleFolderName,
                [string] $moduleFolderPath,
                [string] $templateFilePath
            )

            $armTemplatePath = Join-Path $moduleFolderPath 'main.json'

            # Current json

            if (-not (Test-Path $armTemplatePath)) {
                $false | Should -Be $true -Because "[main.json] file for module [$moduleFolderName] is missing."
                return # Skipping if test was failing
            }

            $originalJson = Remove-JSONMetadata -TemplateObject (Get-Content $armTemplatePath -Raw | ConvertFrom-Json -Depth 99 -AsHashtable)
            $originalJson = ConvertTo-OrderedHashtable -JSONInputObject (ConvertTo-Json $originalJson -Depth 99)

            # Recompile json
            $null = Remove-Item -Path $armTemplatePath -Force
            bicep build $templateFilePath

            $newJson = Remove-JSONMetadata -TemplateObject (Get-Content $armTemplatePath -Raw | ConvertFrom-Json -Depth 99 -AsHashtable)
            $newJson = ConvertTo-OrderedHashtable -JSONInputObject (ConvertTo-Json $newJson -Depth 99)

            # compare
      (ConvertTo-Json $originalJson -Depth 99) | Should -Be (ConvertTo-Json $newJson -Depth 99) -Because "the [$moduleFolderName] [main.json] should be based on the latest [main.bicep] file. Please run [` bicep build >bicepFilePath< `] using the latest Bicep CLI version."

            # Reset template file to original state
            git checkout HEAD -- $armTemplatePath
        }
    }

    Context 'Template tests' -Tag 'Template' {

        $moduleFolderTestCases = [System.Collections.ArrayList] @()
        foreach ($moduleFolderPath in $moduleFolderPaths) {

            $templateFilePath = Join-Path $moduleFolderPath 'main.bicep'
            $templateFileContent = $builtTestFileMap[$templateFilePath]

            $resourceTypeIdentifier = ($moduleFolderPath -split '[\/|\\]{1}avm[\/|\\]{1}(res|ptn)[\/|\\]{1}')[2] -replace '\\', '/' # 'avm/res|ptn/<provider>/<resourceType>' would return '<provider>/<resourceType>'

            # Test file setup
            $moduleFolderTestCases += @{
                moduleFolderName       = $resourceTypeIdentifier
                templateFileContent    = $templateFileContent
                templateFilePath       = $templateFilePath
                templateFileParameters = Resolve-ReadMeParameterList -TemplateFileContent $templateFileContent
                readMeFilePath         = Join-Path (Split-Path $templateFilePath) 'README.md'
                isTopLevelModule       = ($resourceTypeIdentifier -split '[\/|\\]').Count -eq 2
            }
        }

        Context 'General' {

            It '[<moduleFolderName>] The template file should not be empty.' -TestCases $moduleFolderTestCases {

                param(
                    [hashtable] $templateFileContent
                )
                $templateFileContent | Should -Not -BeNullOrEmpty
            }

            It '[<moduleFolderName>] Template schema version should be the latest.' -TestCases $moduleFolderTestCases {
                # the actual value changes depending on the scope of the template (RG, subscription, MG, tenant) !!
                # https://learn.microsoft.com/en-us/azure/azure-resource-manager/templates/template-syntax
                param(
                    [hashtable] $templateFileContent
                )

                $Schemaverion = $templateFileContent.'$schema'
                $SchemaArray = @()
                if ($Schemaverion -eq $RgDeploymentSchema) {
                    $SchemaOutput = $true
                } elseIf ($Schemaverion -eq $SubscriptionDeploymentSchema) {
                    $SchemaOutput = $true
                } elseIf ($Schemaverion -eq $MgDeploymentSchema) {
                    $SchemaOutput = $true
                } elseIf ($Schemaverion -eq $TenantDeploymentSchema) {
                    $SchemaOutput = $true
                } else {
                    $SchemaOutput = $false
                }
                $SchemaArray += $SchemaOutput
                $SchemaArray | Should -Not -Contain $false
            }

            It '[<moduleFolderName>] Template schema should use HTTPS reference.' -TestCases $moduleFolderTestCases {

                param(
                    [hashtable] $templateFileContent
                )
                $Schemaverion = $templateFileContent.'$schema'
              ($Schemaverion.Substring(0, 5) -eq 'https') | Should -Be $true
            }

            It '[<moduleFolderName>] The template file should contain required elements [schema], [contentVersion], [resources].' -TestCases $moduleFolderTestCases {

                param(
                    [hashtable] $templateFileContent
                )
                $templateFileContent.Keys | Should -Contain '$schema'
                $templateFileContent.Keys | Should -Contain 'contentVersion'
                $templateFileContent.Keys | Should -Contain 'resources'
            }

            It '[<moduleFolderName>] template file should have a module name specified.' -TestCases $moduleFolderTestCases {

                param(
                    [hashtable] $templateFileContent
                )

                $templateFileContent.metadata.name | Should -Not -BeNullOrEmpty
            }

            It '[<moduleFolderName>] template file should have a module description specified.' -TestCases $moduleFolderTestCases {

                param(
                    [hashtable] $templateFileContent
                )

                $templateFileContent.metadata.description | Should -Not -BeNullOrEmpty
            }

            It '[<moduleFolderName>] template file should have a module owner specified.' -TestCases $moduleFolderTestCases {

                param(
                    [hashtable] $templateFileContent
                )

                $templateFileContent.metadata.owner | Should -Not -BeNullOrEmpty
            }
        }

        Context 'Parameters' {

            It '[<moduleFolderName>] The Location should be defined as a parameter, with the default value of "[resourceGroup().Location]" or "global" for ResourceGroup deployment scope.' -TestCases $moduleFolderTestCases {

                param(
                    [hashtable] $templateFileParameters
                )

                if ((($templateFileContent.'$schema'.Split('/')[5]).Split('.')[0]) -eq (($RgDeploymentSchema.Split('/')[5]).Split('.')[0])) {
                    if ($locationParameter = $templateFileParameters.location) {
                        $locationParameter.defaultValue | Should -BeIn @('[resourceGroup().Location]', 'global')
                    }
                }
            }

            It '[<moduleFolderName>] The telemetry parameter should be present & have the expected type, default value & metadata description.' -TestCases ($moduleFolderTestCases | Where-Object { $_.isTopLevelModule }) {

                param(
                    [hashtable] $templateFileParameters
                )

                $templateFileParameters.PSBase.Keys | Should -Contain 'enableTelemetry'
                $templateFileParameters.enableTelemetry.type | Should -Be 'bool'
                $templateFileParameters.enableTelemetry.defaultValue | Should -Be 'true'
                $templateFileParameters.enableTelemetry.metadata.description | Should -Be 'Optional. Enable/Disable usage telemetry for module.'
            }

            It '[<moduleFolderName>] Parameter & UDT names should be camel-cased (no dashes or underscores and must start with lower-case letter).' -TestCases $moduleFolderTestCases {

                param(
                    [hashtable] $templateFileParameters
                )

                if (-not $templateFileParameters) {
                    Set-ItResult -Skipped -Because 'the module template has no parameters.'
                    return
                }

                $incorrectParameters = @()
                foreach ($parameter in ($templateFileParameters.PSBase.Keys | Sort-Object -Culture 'en-US')) {
                    # Parameters in the object are formatted like
                    # - tags
                    # - customerManagedKey.keyVaultResourceId
                    $paramName = ($parameter -split '\.')[-1]

                    # workaround for Azure Stack HCI cluster deployment settings resource, where property names have underscores - https://github.com/Azure/Azure-Verified-Modules/issues/1029
                    if ($moduleFolderPath -match 'azure-stack-hci[/\\]cluster[/\\]deployment-settings' -and $paramName -in ('bandwidthPercentage_SMB', 'priorityValue8021Action_Cluster', 'priorityValue8021Action_SMB')) {
                        Set-ItResult -Skipped -Because 'the module path matches "azure-stack-hci/cluster/deployment-settings" and the parameter name is in list [bandwidthPercentage_SMB, priorityValue8021Action_Cluster, priorityValue8021Action_SMB], which have underscores in the API spec.'
                        return
                    }

                    if ($paramName.substring(0, 1) -cnotmatch '[a-z]' -or $paramName -match '-' -or $paramName -match '_') {
                        $incorrectParameters += @() + $parameter
                    }
                }
                $incorrectParameters | Should -BeNullOrEmpty -Because ('parameters in the template file should be camel-cased. Found incorrect items: [{0}].' -f ($incorrectParameters -join ', '))
            }


            It "[<moduleFolderName>] Each parameters' & UDT's description should start with a one word category starting with a capital letter, followed by a dot, a space and the actual description text ending with a dot." -TestCases $moduleFolderTestCases {

                param(
                    [string] $moduleFolderName,
                    [hashtable] $templateFileContent,
                    [hashtable] $templateFileParameters
                )

                if (-not $templateFileParameters) {
                    Set-ItResult -Skipped -Because 'the module template has no parameters.'
                    return
                }

                $incorrectParameters = @()
                foreach ($parameter in ($templateFileParameters.PSBase.Keys | Sort-Object -Culture 'en-US')) {
                    $data = $templateFileParameters.$parameter.metadata.description
                    if ($data -notmatch '(?s)^[A-Z][a-zA-Z]+\. .+\.$') {
                        $incorrectParameters += $parameter
                    }
                }
                $incorrectParameters | Should -BeNullOrEmpty -Because ('each parameter in the template file should have a description starting with a "Category" prefix like "Required. " and ending with a dot. Found incorrect items: [{0}].' -f ($incorrectParameters -join ', '))
            }

            # TODO: Update specs with note
            It "[<moduleFolderName>] Conditional parameters' & UDT's description should contain 'Required if' followed by the condition making the parameter required." -TestCases $moduleFolderTestCases {

                param(
                    [string] $moduleFolderName,
                    [hashtable] $templateFileContent,
                    [hashtable] $templateFileParameters
                )

                if (-not $templateFileParameters) {
                    Set-ItResult -Skipped -Because 'the module template has no parameters.'
                    return
                }

                $incorrectParameters = @()
                foreach ($parameter in ($templateFileParameters.PSBase.Keys | Sort-Object -Culture 'en-US')) {
                    $data = $templateFileParameters.$parameter.metadata.description
                    switch -regex ($data) {
                        '^Conditional. .*' {
                            if ($data -notmatch '.+\. Required if .+') {
                                $incorrectParameters += $parameter
                            }
                        }
                    }
                }
                $incorrectParameters | Should -BeNullOrEmpty -Because ('conditional parameters in the template file should lack a description that starts with "Required.". Found incorrect items: [{0}].' -f ($incorrectParameters -join ', '))
            }


            It '[<moduleFolderName>] All non-required parameters & UDTs in template file should not have description that start with "Required.".' -TestCases $moduleFolderTestCases {
                param (
                    [hashtable] $templateFileContent,
                    [hashtable] $templateFileParameters
                )

                $incorrectParameters = @()
                foreach ($parameter in ($templateFileParameters.PSBase.Keys | Sort-Object -Culture 'en-US')) {
                    $isRequired = Get-IsParameterRequired -TemplateFileContent $templateFileContent -Parameter $templateFileParameters.$parameter

                    if (-not $isRequired) {
                        $description = $templateFileParameters.$parameter.metadata.description
                        if ($description -match "\('Required\.") {
                            $incorrectParameters += $parameter
                        }
                    }
                }

                $incorrectParameters | Should -BeNullOrEmpty -Because ('only required parameters in the template file should have a description that starts with "Required.". Found incorrect items: [{0}].' -f ($incorrectParameters -join ', '))
            }

            Context 'Schema-based User-defined-types tests' -Tag 'UDT' {

                # Creating custom test cases for the UDT schema-based tests
                $udtTestCases = [System.Collections.ArrayList] @() # General UDT tests (e.g. param should exist)
                $udtSpecificTestCases = [System.Collections.ArrayList] @() # Specific UDT test cases for singular UDTs (e.g. tags)
                foreach ($moduleFolderPath in $moduleFolderPaths) {

                    if ($moduleFolderPath -match '[\/|\\]avm[\/|\\]ptn[\/|\\]') {
                        # Skip UDT interface tests for ptn modules
                        continue
                    }

                    $resourceTypeIdentifier = ($moduleFolderPath -split '[\/|\\]{1}avm[\/|\\]{1}(res|ptn)[\/|\\]{1}')[2] -replace '\\', '/' # 'avm/res|ptn/<provider>/<resourceType>' would return '<provider>/<resourceType>'
                    $templateFilePath = Join-Path $moduleFolderPath 'main.bicep'
                    $templateFileContent = $builtTestFileMap[$templateFilePath]

                    $udtSpecificTestCases += @{
                        moduleFolderName         = $resourceTypeIdentifier
                        templateFileContent      = $templateFileContent
                        templateFileContentBicep = Get-Content $templateFilePath
                    }

                    # Setting expected URL only for those that doen't have multiple different variants
                    $interfaceBase = 'https://aka.ms/avm/interfaces'
                    $udtCases = @(
                        @{
                            parameterName = 'diagnosticSettings'
                            udtName       = 'diagnosticSettingType'
                            link          = "$interfaceBase/diagnostic-settings"
                        }
                        @{
                            parameterName  = 'roleAssignments'
                            udtName        = 'roleAssignmentType'
                            udtExpectedUrl = "$interfaceBase/role-assignments/udt-schema"
                            link           = "$interfaceBase/role-assignments"
                        }
                        @{
                            parameterName  = 'lock'
                            udtName        = 'lockType'
                            udtExpectedUrl = "$interfaceBase/resource-locks/udt-schema"
                            link           = "$interfaceBase/resource-locks"
                        }
                        @{
                            parameterName = 'managedIdentities'
                            udtName       = 'managedIdentitiesType'
                            link          = "$interfaceBase/managed-identities"
                        }
                        @{
                            parameterName = 'privateEndpoints'
                            udtName       = 'privateEndpointType'
                            link          = "$interfaceBase/private-endpoints"
                        }
                        @{
                            parameterName = 'customerManagedKey'
                            udtName       = 'customerManagedKeyType'
                            link          = "$interfaceBase/customer-managed-keys"
                        }
                    )

                    foreach ($udtCase in $udtCases) {
                        $udtTestCases += @{
                            moduleFolderName         = $resourceTypeIdentifier
                            templateFileContent      = $templateFileContent
                            templateFileContentBicep = Get-Content $templateFilePath
                            parameterName            = $udtCase.parameterName
                            udtName                  = $udtCase.udtName
                            expectedUdtUrl           = $udtCase.udtExpectedUrl ? $udtCase.udtExpectedUrl : ''
                            link                     = $udtCase.link
                        }
                    }
                }

                It '[<moduleFolderName>] If template has a parameter [<parameterName>], it should implement the user-defined type [<udtName>]' -TestCases $udtTestCases {

                    param(
                        [hashtable] $templateFileContent,
                        [string[]] $templateFileContentBicep,
                        [string] $parameterName,
                        [string] $udtName,
                        [string] $expectedUdtUrl,
                        [string] $link
                    )

                    if ($templateFileContent.parameters.Keys -contains $parameterName) {
                        $templateFileContent.parameters.$parameterName.Keys | Should -Contain '$ref' -Because "the [$parameterName] parameter should use a user-defined type. For information please review the [AVM Specs]($link)."
                        $templateFileContent.parameters.$parameterName.'$ref' | Should -Be "#/definitions/$udtName" -Because "the [$parameterName] parameter should use a user-defined type [$udtName]. For information please review the [AVM Specs]($link)."

                        if (-not [String]::IsNullOrEmpty($expectedUdtUrl)) {
                            $implementedSchemaStartIndex = $templateFileContentBicep.IndexOf("type $udtName = {")
                            $implementedSchemaEndIndex = $implementedSchemaStartIndex + 1
                            while ($templateFileContentBicep[$implementedSchemaEndIndex] -notmatch '^\}.*' -and $implementedSchemaEndIndex -lt $templateFileContentBicep.Length) {
                                $implementedSchemaEndIndex++
                            }
                            if ($implementedSchemaEndIndex -eq $templateFileContentBicep.Length) {
                                throw "Failed to identify [$udtName] user-defined type in template."
                            }
                            $implementedSchema = $templateFileContentBicep[$implementedSchemaStartIndex..$implementedSchemaEndIndex]

                            try {
                                $rawResponse = Invoke-WebRequest -Uri $expectedUdtUrl
                                if (($rawResponse.Headers['Content-Type'] | Out-String) -like '*text/plain*') {
                                    $expectedSchemaFull = $rawResponse.Content -split '\n'
                                } else {
                                    throw "Failed to fetch schema from [$expectedUdtUrl]. Skipping schema check"
                                }
                            } catch {
                                Write-Warning "Failed to fetch schema from [$expectedUdtUrl]. Skipping schema check"
                                return
                            }

                            $expectedSchemaStartIndex = $expectedSchemaFull.IndexOf("type $udtName = {")
                            $expectedSchemaEndIndex = $expectedSchemaStartIndex + 1
                            while ($expectedSchemaFull[$expectedSchemaEndIndex] -notmatch '^\}.*' -and $expectedSchemaEndIndex -lt $expectedSchemaFull.Length) {
                                $expectedSchemaEndIndex++
                            }
                            if ($expectedSchemaEndIndex -eq $expectedSchemaFull.Length) {
                                throw "Failed to identify [$udtName] user-defined type in expected schema at URL [$expectedUdtUrl]."
                            }
                            $expectedSchema = $expectedSchemaFull[$expectedSchemaStartIndex..$expectedSchemaEndIndex]

                            if ($templateFileContentBicep -match '@sys\.([a-zA-Z]+)\(') {
                                # Handing cases where the template may use the @sys namespace explicitly
                                $expectedSchema = $expectedSchema | ForEach-Object { $_ -replace '@([a-zA-Z]+)\(', '@sys.$1(' }
                            }

                            $formattedDiff = @()
                            foreach ($finding in (Compare-Object $implementedSchema $expectedSchema)) {
                                if ($finding.SideIndicator -eq '=>') {
                                    $formattedDiff += ('+ {0}' -f $finding.InputObject)
                                } elseif ($finding.SideIndicator -eq '<=') {
                                    $formattedDiff += ('- {0}' -f $finding.InputObject)
                                }
                            }

                            if ($formattedDiff.Count -gt 0) {
                                $warningMessage = "The implemented user-defined type is not the same as the expected user-defined type ({0}) defined in the AVM specs ({1}) and should not have diff`n{2}" -f $expectedUdtUrl, $link, ($formattedDiff | Out-String)
                                Write-Warning $warningMessage

                                # Adding also to output to show in GitHub CI
                                $mdFormattedDiff = ($formattedDiff -join '</br>') -replace '\|', '\|'
                                $mdFormattedWarningMessage = 'The implemented user-defined type is not the same as the expected [user-defined type]({0}) defined in the [AVM specs]({1}) and should not have diff</br><pre>{2}</pre>' -f $expectedUdtUrl, $link, $mdFormattedDiff
                                Write-Output @{
                                    Warning = $mdFormattedWarningMessage
                                }
                            }
                        }
                    } else {
                        Set-ItResult -Skipped -Because "the module template has no [$parameterName] parameter."
                    }
                }

                It '[<moduleFolderName>] If a UDT definition [managedIdentitiesType] exists and supports system-assigned-identities, the template should have an output for its principal ID.' -TestCases $udtSpecificTestCases {

                    param(
                        [hashtable] $templateFileContent
                    )

                    if ($templateFileContent.definitions.Keys -contains 'managedIdentitiesType' -and $templateFileContent.definitions.managedIdentitiesType.properties.keys -contains 'systemAssigned') {
                        $templateFileContent.outputs.Keys | Should -Contain 'systemAssignedMIPrincipalId' -Because 'The AVM specs require a this output. For information please review the [AVM Specs](https://aka.ms/avm/interfaces/managed-identities).'
                    } else {
                        Set-ItResult -Skipped -Because 'the module template has no [managedIdentitiesType] UDT definition or does not support system-assigned-identities.'
                    }
                }

                It '[<moduleFolderName>] If a parameter [tags] exists it should be nullable.' -TestCases $udtSpecificTestCases {

                    param(
                        [hashtable] $templateFileContent
                    )

                    if ($templateFileContent.parameters.Keys -contains 'tags') {
                        $templateFileContent.parameters.tags.nullable | Should -Be $true -Because 'The AVM specs require a specific format. For information please review the [AVM Specs](https://aka.ms/avm/interfaces/tags).'
                    } else {
                        Set-ItResult -Skipped -Because 'the module template has no [tags] parameter.'
                    }
                }
            }
        }

        Context 'Variables' {
            It '[<moduleFolderName>] Variable names should be camel-cased (no dashes or underscores and must start with lower-case letter).' -TestCases $moduleFolderTestCases {

                param(
                    [hashtable] $templateFileContent
                )

                if (-not $templateFileContent.variables) {
                    Set-ItResult -Skipped -Because 'the module template has no variables.'
                    return
                }

                $incorrectVariables = @()
                $Variables = $templateFileContent.variables.Keys

                foreach ($variable in $Variables) {
                    # ^[a-z]+[a-zA-Z0-9]+$ = starts with lower-case letter & may have uppercase letter or numbers later
                    # ^\$fxv#[0-9]+$ = starts with [$fxv#] & ends with a number. This function value is created as a variable when using a Bicep function like loadFileAsBase64() or loadFromJson()
                    if ($variable -cnotmatch '^[a-z]+[a-zA-Z0-9]+$|^\$fxv#[0-9]+$' -or $variable -match '-') {
                        $incorrectVariables += $variable
                    }
                }
                $incorrectVariables | Should -BeNullOrEmpty
            }
        }

        Context 'Resources' {
            It '[<moduleFolderName>] Telemetry deployment should be present in the template.' -TestCases ($moduleFolderTestCases | Where-Object { $_.isTopLevelModule }) {

                param(
                    [hashtable] $templateFileContent
                )

                # With the introduction of user defined types, the way resources are configured in the schema slightly changed. We have to account for that.
                if ($templateFileContent.resources.GetType().Name -eq 'Object[]') {
                    $templateResources = $templateFileContent.resources
                } else {
                    $templateResources = $templateFileContent.resources.Keys | ForEach-Object { $templateFileContent.resources[$_] }
                }

                $telemetryDeployment = $templateResources | Where-Object { $_.condition -like '*telemetry*' -and $_.name -like '*46d3xbcp*' } # The AVM telemetry prefix
                $telemetryDeployment | Should -Not -BeNullOrEmpty -Because 'A telemetry resource with name prefix [46d3xbcp] should be present in the template'
            }

            It '[<moduleFolderName>] Telemetry deployment should have correct condition in the template.' -TestCases ($moduleFolderTestCases | Where-Object { $_.isTopLevelModule }) {

                param(
                    [hashtable] $templateFileContent
                )

                # With the introduction of user defined types, the way resources are configured in the schema slightly changed. We have to account for that.
                if ($templateFileContent.resources.GetType().Name -eq 'Object[]') {
                    $templateResources = $templateFileContent.resources
                } else {
                    $templateResources = $templateFileContent.resources.Keys | ForEach-Object { $templateFileContent.resources[$_] }
                }

                $telemetryDeployment = $templateResources | Where-Object { $_.condition -like '*telemetry*' -and $_.name -like '*46d3xbcp*' } # The AVM telemetry prefix

                if (-not $telemetryDeployment) {
                    Set-ItResult -Skipped -Because 'Skipping this test as telemetry was not implemented in template'
                    return
                }

                $telemetryDeployment.condition | Should -Be "[parameters('enableTelemetry')]"
            }

            It '[<moduleFolderName>] Telemetry deployment should have expected inner output for verbosity.' -TestCases ($moduleFolderTestCases | Where-Object { $_.isTopLevelModule }) {

                param(
                    [hashtable] $templateFileContent
                )

                # With the introduction of user defined types, the way resources are configured in the schema slightly changed. We have to account for that.
                if ($templateFileContent.resources.GetType().Name -eq 'Object[]') {
                    $templateResources = $templateFileContent.resources
                } else {
                    $templateResources = $templateFileContent.resources.Keys | ForEach-Object { $templateFileContent.resources[$_] }
                }

                $telemetryDeployment = $templateResources | Where-Object { $_.condition -like '*telemetry*' -and $_.name -like '*46d3xbcp*' } # The AVM telemetry prefix

                if (-not $telemetryDeployment) {
                    Set-ItResult -Skipped -Because 'Skipping this test as telemetry was not implemented in template'
                    return
                }

                $telemetryDeployment.properties.template.outputs.Keys | Should -Contain 'telemetry'
                $telemetryDeployment.properties.template.outputs['telemetry'].value | Should -Be 'For more information, see https://aka.ms/avm/TelemetryInfo'
            }

            It '[<moduleFolderName>] Telemetry deployment should have expected telemetry identifier.' -TestCases ($moduleFolderTestCases | Where-Object { $_.isTopLevelModule }) {

                param(
                    [string] $templateFilePath,
                    [hashtable] $templateFileContent
                )

                # Use correct telemetry link based on file path
                $telemetryCsvLink = $templateFilePath -match '[\\|\/]res[\\|\/]' ? $telemetryResCsvLink : $telemetryPtnCsvLink

                # Fetch CSV
                # =========
                try {
                    $rawData = Invoke-WebRequest -Uri $telemetryCsvLink
                } catch {
                    $errorMessage = "Failed to download telemetry CSV file from [$telemetryCsvLink] due to [{0}]." -f $_.Exception.Message
                    Write-Error $errorMessage
                    Set-ItResult -Skipped -Because $errorMessage
                }
                $csvData = $rawData.Content | ConvertFrom-Csv -Delimiter ','

                # Get correct row item & expected identifier
                # ==========================================
                $moduleName = Get-BRMRepositoryName -TemplateFilePath $TemplateFilePath
                $relevantCSVRow = $csvData | Where-Object {
                    $_.ModuleName -eq $moduleName
                }

                if (-not $relevantCSVRow) {
                    $errorMessage = "Failed to identify module [$moduleName]."
                    Write-Error $errorMessage
                    Set-ItResult -Skipped -Because $errorMessage
                }
                $expectedTelemetryIdentifier = $relevantCSVRow.TelemetryIdPrefix

                # Collect resource & compare
                # ==========================
                # With the introduction of user defined types, the way resources are configured in the schema slightly changed. We have to account for that.
                if ($templateFileContent.resources.GetType().Name -eq 'Object[]') {
                    $templateResources = $templateFileContent.resources
                } else {
                    $templateResources = $templateFileContent.resources.Keys | ForEach-Object { $templateFileContent.resources[$_] }
                }
                $telemetryDeploymentName = ($templateResources | Where-Object { $_.condition -like '*telemetry*' -and $_.name -like '*46d3xbcp*' }).name # The AVM telemetry prefix
                $telemetryDeploymentName | Should -Match "$expectedTelemetryIdentifier"
            }
        }

        Context 'Output' {

            It '[<moduleFolderName>] Output names should be camel-cased (no dashes or underscores and must start with lower-case letter).' -TestCases $moduleFolderTestCases {

                param(
                    [hashtable] $templateFileContent
                )
                $CamelCasingFlag = @()
                $Outputs = $templateFileContent.outputs.Keys

                foreach ($Output in $Outputs) {
                    if ($Output.substring(0, 1) -cnotmatch '[a-z]' -or $Output -match '-' -or $Output -match '_') {
                        $CamelCasingFlag += $false
                    } else {
                        $CamelCasingFlag += $true
                    }
                }
                $CamelCasingFlag | Should -Not -Contain $false
            }

            It '[<moduleFolderName>] Output names description should start with a capital letter and contain text ending with a dot.' -TestCases $moduleFolderTestCases {

                param(
                    [hashtable] $templateFileContent
                )

                if (-not $templateFileContent.outputs) {
                    Set-ItResult -Skipped -Because 'the module template has no outputs.'
                    return
                }

                $incorrectOutputs = @()
                $templateOutputs = $templateFileContent.outputs.Keys
                foreach ($output in $templateOutputs) {
                    $data = ($templateFileContent.outputs.$output.metadata).description
                    if ($data -notmatch '(?s)^[A-Z].+\.$') {
                        $incorrectOutputs += $output
                    }
                }
                $incorrectOutputs | Should -BeNullOrEmpty
            }

            # ? remove ? or update specs
            It '[<moduleFolderName>] Location output should be returned for resources that use it.' -TestCases $moduleFolderTestCases {

                param(
                    [hashtable] $templateFileContent,
                    [string] $templateFilePath
                )

                $outputs = $templateFileContent.outputs

                $primaryResourceType = (Split-Path $TemplateFilePath -Parent).Replace('\', '/').split('/avm/')[1]
                $primaryResourceTypeResource = $templateFileContent.resources | Where-Object { $_.type -eq $primaryResourceType }

                if ($primaryResourceTypeResource.keys -contains 'location' -and $primaryResourceTypeResource.location -ne 'global') {
                    # If the main resource has a location property, an output should be returned too
                    $outputs.keys | Should -Contain 'location'

                    # It should further reference the location property of the primary resource and not e.g. the location input parameter
                    $outputs.location.value | Should -Match $primaryResourceType
                }
            }

            # ? remove ? or update specs
            It '[<moduleFolderName>] Resource Group output should exist for resources that are deployed into a resource group scope.' -TestCases $moduleFolderTestCases {

                param(
                    [hashtable] $templateFileContent,
                    [string] $templateFilePath
                )

                $outputs = $templateFileContent.outputs.Keys
                $deploymentScope = Get-ScopeOfTemplateFile -TemplateFilePath $templateFilePath

                if ($deploymentScope -eq 'resourceGroup') {
                    $outputs | Should -Contain 'resourceGroupName'
                }
            }

            It '[<moduleFolderName>] Resource modules should have a name output.' -TestCases $moduleFolderTestCases {

                param(
                    [hashtable] $templateFileContent,
                    [string] $readMeFilePath
                )

                # We're fetching the primary resource type from the first line of the readme
                $readMeFileContentHeader = (Get-Content -Path $readMeFilePath)[0]
                if ($readMeFileContentHeader -match '^.*`\[(.+)\]`.*') {
                    $primaryResourceType = $matches[1]
                } else {
                    Write-Error "Cannot identity primary resource type in readme header [$readMeFileContentHeader] and cannot execute the test."
                    return
                }

                # With the introduction of user defined types, the way resources are configured in the schema slightly changed. We have to account for that.
                if ($templateFileContent.resources.GetType().Name -eq 'Object[]') {
                    $templateResources = $templateFileContent.resources
                } else {
                    $templateResources = $templateFileContent.resources.Keys | ForEach-Object { $templateFileContent.resources[$_] }
                }

                if ($templateResources.type -notcontains $primaryResourceType) {
                    Set-ItResult -Skipped -Because 'the module template has no primary resource to fetch a name from.'
                    return
                }

                # Otherwise test for standard outputs
                $outputs = $templateFileContent.outputs.Keys
                $outputs | Should -Contain 'name'
            }

            It '[<moduleFolderName>] Resource modules should have a Resource ID output.' -TestCases $moduleFolderTestCases {

                param(
                    [hashtable] $templateFileContent,
                    [string] $readMeFilePath
                )

                # We're fetching the primary resource type from the first line of the readme
                $readMeFileContentHeader = (Get-Content -Path $readMeFilePath)[0]
                if ($readMeFileContentHeader -match '^.*`\[(.+)\]`.*') {
                    $primaryResourceType = $matches[1]
                } else {
                    Write-Error "Cannot identity primary resource type in readme header [$readMeFileContentHeader] and cannot execute the test."
                    return
                }

                # With the introduction of user defined types, the way resources are configured in the schema slightly changed. We have to account for that.
                if ($templateFileContent.resources.GetType().Name -eq 'Object[]') {
                    $templateResources = $templateFileContent.resources
                } else {
                    $templateResources = $templateFileContent.resources.Keys | ForEach-Object { $templateFileContent.resources[$_] }
                }

                # check if module contains a 'primary' resource we could draw a resource ID from
                if ($templateResources.type -notcontains $primaryResourceType) {
                    Set-ItResult -Skipped -Because 'the module template has no primary resource to fetch a resource ID from.'
                    return
                }

                # Otherwise test for standard outputs
                $outputs = $templateFileContent.outputs.Keys
                $outputs | Should -Contain 'resourceId'
            }

            It '[<moduleFolderName>] Resource modules Principal ID output should exist, if supported.' -TestCases $moduleFolderTestCases {

                param(
                    [hashtable] $templateFileContent
                )

                if ($templateFileContent.parameters.Keys -notcontains 'managedIdentities') {
                    Set-ItResult -Skipped -Because 'the module template seems not to support an identity object.'
                    return
                }

                $typeRef = Split-Path $templateFileContent.parameters.managedIdentities.'$ref' -Leaf
                $typeProperties = ($templateFileContent.definitions[$typeRef]).properties
                if ($typeProperties.Keys -notcontains 'systemAssigned') {
                    Set-ItResult -Skipped -Because 'the managedIdentities input does not support system-assigned identities.'
                    return
                }

                # Otherwise test for standard outputs
                $outputs = $templateFileContent.outputs.Keys
                $outputs | Should -Contain 'systemAssignedMIPrincipalId'
            }
        }
    }
}

Describe 'Governance tests' {

    $governanceTestCases = [System.Collections.ArrayList] @()
    foreach ($moduleFolderPath in $moduleFolderPaths) {

        $resourceTypeIdentifier = ($moduleFolderPath -split '[\/|\\]{1}avm[\/|\\]{1}(res|ptn)[\/|\\]{1}')[2] -replace '\\', '/' # 'avm/res|ptn/<provider>/<resourceType>' would return '<provider>/<resourceType>'
        $relativeModulePath = Join-Path 'avm' ($moduleFolderPath -split '[\/|\\]{1}avm[\/|\\]{1}')[1]

        $isTopLevelModule = ($resourceTypeIdentifier -split '[\/|\\]').Count -eq 2
        if ($isTopLevelModule) {

            $governanceTestCases += @{
                relativeModulePath = $relativeModulePath
                repoRootPath       = $repoRootPath
                moduleFolderName   = $resourceTypeIdentifier
            }
        }
    }

    It '[<moduleFolderName>] Owning team should be specified correctly in CODEWONERS file.' -TestCases $governanceTestCases {

        param(
            [string] $relativeModulePath,
            [string] $repoRootPath
        )

        $codeownersFilePath = Join-Path $repoRootPath '.github' 'CODEOWNERS'
        $codeOwnersContent = Get-Content $codeownersFilePath

        $formattedEntry = $relativeModulePath -replace '\\', '\/'
        $moduleLine = $codeOwnersContent | Where-Object { $_ -match "^\s*\/$formattedEntry\/" }

        $expectedEntry = '/{0}/ @Azure/{1}-module-owners-bicep @Azure/avm-module-reviewers-bicep' -f ($relativeModulePath -replace '\\', '/'), ($relativeModulePath -replace '-' -replace '[\\|\/]', '-')

        # Line should exist
        $moduleLine | Should -Not -BeNullOrEmpty -Because "the module should be listed in the [CODEOWNERS](https://azure.github.io/Azure-Verified-Modules/specs/shared/#codeowners-file) file as [/$expectedEntry]. Please ensure there is a forward slash (/) at the beginning and end of the module path at the start of the line."

        # Line should be correct
        $moduleLine | Should -Be $expectedEntry -Because 'the module should match the expected format as documented [here](https://azure.github.io/Azure-Verified-Modules/specs/shared/#codeowners-file).'
    }

    It '[<moduleFolderName>] Module identifier should be listed in issue template in the correct alphabetical position.' -TestCases $governanceTestCases {

        param(
            [string] $relativeModulePath,
            [string] $repoRootPath
        )

        $issueTemplatePath = Join-Path $repoRootPath '.github' 'ISSUE_TEMPLATE' 'avm_module_issue.yml'
        $issueTemplateContent = Get-Content $issueTemplatePath

        # Identify listed modules
        $startIndex = 0
        while ($issueTemplateContent[$startIndex] -notmatch '^\s*#?\s*\-\s+\"avm\/.+\"' -and $startIndex -ne $issueTemplateContent.Length) {
            $startIndex++
        }

        $endIndex = $startIndex
        while ($issueTemplateContent[$endIndex] -match '.*- "avm\/.*' -and $endIndex -ne $issueTemplateContent.Length) {
            $endIndex++
        }
        $endIndex-- # Go one back to last module line

        $listedModules = $issueTemplateContent[$startIndex..$endIndex] | ForEach-Object { $_ -replace '.*- "(avm\/.*)".*', '$1' }

        # Should exist
        $listedModules | Should -Contain ($relativeModulePath -replace '\\', '/') -Because 'the module should be listed in the issue template in the correct alphabetical position ([ref](https://azure.github.io/Azure-Verified-Modules/specs/bicep/#id-bcpnfr15---category-contributionsupport---avm-module-issue-template-file)).'

        # Should not be commented
        $entry = $issueTemplateContent | Where-Object { $_ -match ('.*- "{0}".*' -f $relativeModulePath -replace '\\', '\/') }
        $entry.Trim() | Should -Not -Match '^\s*#.*' -Because 'the module should not be commented out in the issue template.'

        # Should be at correct location
        $incorrectLines = @()
        foreach ($finding in (Compare-Object $listedModules ($listedModules | Sort-Object -Culture 'en-US') -SyncWindow 0)) {
            if ($finding.SideIndicator -eq '<=') {
                $incorrectLines += $finding.InputObject
            }
        }
        $incorrectLines = $incorrectLines | Sort-Object -Culture 'en-US' -Unique

        $incorrectLines.Count | Should -Be 0 -Because ('the number of modules that are not in the correct alphabetical order in the issue template should be zero ([ref](https://azure.github.io/Azure-Verified-Modules/specs/bicep/#id-bcpnfr15---category-contributionsupport---avm-module-issue-template-file)).</br>However, the following incorrectly located lines were found:</br><pre>{0}</pre>' -f ($incorrectLines -join '</br>'))
    }
}

Describe 'Test file tests' -Tag 'TestTemplate' {

    Context 'General test file' {

        $deploymentTestFileTestCases = @()

        foreach ($moduleFolderPath in $moduleFolderPaths) {
            if (Test-Path (Join-Path $moduleFolderPath 'tests')) {
                $testFilePaths = (Get-ChildItem -Path $moduleFolderPath -Recurse -Filter 'main.test.bicep').FullName | Sort-Object -Culture 'en-US'
                foreach ($testFilePath in $testFilePaths) {
                    $testFileContent = Get-Content $testFilePath
                    $resourceTypeIdentifier = ($moduleFolderPath -split '[\/|\\]{1}avm[\/|\\]{1}(res|ptn)[\/|\\]{1}')[2] -replace '\\', '/' # 'avm/res|ptn/<provider>/<resourceType>' would return '<provider>/<resourceType>'

                    $deploymentTestFileTestCases += @{
                        testName         = Split-Path (Split-Path $testFilePath) -Leaf
                        testFilePath     = $testFilePath
                        testFileContent  = $testFileContent
                        moduleFolderName = $resourceTypeIdentifier
                    }
                }
            }
        }

        It '[<moduleFolderName>] Bicep test deployment files should contain a parameter [serviceShort] for test case [<testName>]' -TestCases $deploymentTestFileTestCases {

            param(
                [object[]] $testFileContent
            )
      ($testFileContent -match "^param serviceShort string = '(.*)$") | Should -Not -BeNullOrEmpty -Because 'the module test deployment file should contain a parameter [serviceShort] using the syntax [param serviceShort string = ''*''].'
        }

        It '[<moduleFolderName>] [<testName>] Bicep test deployment files in a [defaults] folder should have a parameter [serviceShort] with a value ending with [min]' -TestCases ($deploymentTestFileTestCases | Where-Object { $_.testFilePath -match '.*[\\|\/](.+\.)?defaults[\\|\/].*' }) {

            param(
                [object[]] $testFileContent
            )

            if (($testFileContent | Out-String) -match "param serviceShort string = '(.*)'") {
                $Matches[1] | Should -BeLike '*min'
            } else {
                Set-ItResult -Skipped -Because 'the module test deployment file should contain a parameter [serviceShort] using the syntax [param serviceShort string = ''*min''] but it doesn''t.'
            }
        }

        It '[<moduleFolderName>] [<testName>] Bicep test deployment files in a [max] folder should have a [serviceShort] parameter with a value ending with  [max]' -TestCases ($deploymentTestFileTestCases | Where-Object { $_.testFilePath -match '.*[\\|\/](.+\.)?max[\\|\/].*' }) {

            param(
                [object[]] $testFileContent
            )

            if (($testFileContent | Out-String) -match "param serviceShort string = '(.*)'") {
                $Matches[1] | Should -BeLike '*max'
            } else {
                Set-ItResult -Skipped -Because 'the module test deployment file should contain a parameter [serviceShort] using the syntax [param serviceShort string = ''*max''] but it doesn''t.'
            }
        }

        It '[<moduleFolderName>] [<testName>] Bicep test deployment files in a [waf-aligned] folder should have a [serviceShort] parameter with a value ending with [waf]' -TestCases ($deploymentTestFileTestCases | Where-Object { $_.testFilePath -match '.*[\\|\/](.+\.)?waf\-aligned[\\|\/].*' }) {

            param(
                [object[]] $testFileContent
            )

            if (($testFileContent | Out-String) -match "param serviceShort string = '(.*)'") {
                $Matches[1] | Should -BeLike '*waf'
            } else {
                Set-ItResult -Skipped -Because 'the module test deployment file should contain a parameter [serviceShort] using the syntax [param serviceShort string = ''*waf''] but it doesn''t.'
            }
        }

        It '[<moduleFolderName>] Bicep test deployment files should contain a metadata string [name] for test case [<testName>]' -TestCases $deploymentTestFileTestCases {

            param(
                [object[]] $testFileContent
            )
      ($testFileContent | Out-String) | Should -Match 'metadata name = .+' -Because 'Test cases should contain a metadata string [name] in the format `metadata name = ''One cake of a name''` to be more descriptive. If provided, the tooling will automatically inject it into the module''s readme.md file.'
        }

        It '[<moduleFolderName>] Bicep test deployment files should contain a metadata string [description] for test case [<testName>]' -TestCases $deploymentTestFileTestCases {

            param(
                [object[]] $testFileContent
            )
      ($testFileContent | Out-String) | Should -Match 'metadata description = .+' -Because 'Test cases should contain a metadata string [description] in the format `metadata description = ''The cake is a lie''` to be more descriptive. If provided, the tooling will automatically inject it into the module''s readme.md file.'
        }

        It "[<moduleFolderName>] Bicep test deployment files should contain a parameter [namePrefix] with value ['#_namePrefix_#'] for test case [<testName>]" -TestCases $deploymentTestFileTestCases {

            param(
                [object[]] $testFileContent
            )

      ($testFileContent | Out-String) | Should -Match "param namePrefix string = '#_namePrefix_#'" -Because 'The test CI needs this value to ensure that deployed resources have unique names per fork.'
        }

        It "[<moduleFolderName>] Bicep test deployment files should invoke test like [`module testDeployment '../.*main.bicep' = [ or {`] for test case [<testName>]" -TestCases $deploymentTestFileTestCases {

            param(
                [object[]] $testFileContent
            )

            $testIndex = ($testFileContent | Select-String ("^module testDeployment '..\/.*main.bicep' = .*[\[|\{]$") | ForEach-Object { $_.LineNumber - 1 })[0]

            $testIndex -ne -1 | Should -Be $true -Because 'the module test invocation should be in the expected format to allow identification.'
        }

        It '[<moduleFolderName>] Bicep test deployment name should contain [`-test-`] for test case [<testName>]' -TestCases $deploymentTestFileTestCases {

            param(
                [object[]] $testFileContent
            )

            $expectedNameFormat = ($testFileContent | Out-String) -match '\s*name:.+-test-.+\s*'

            $expectedNameFormat | Should -Be $true -Because 'the handle ''-test-'' should be part of the module test invocation''s resource name to allow identification.'
        }

        It '[<moduleFolderName>] Bicep test deployment should have parameter [`serviceShort`] for test case [<testName>]' -TestCases $deploymentTestFileTestCases {

            param(
                [object[]] $testFileContent
            )

            $hasExpectedParam = ($testFileContent | Out-String) -match '\s*param\s+serviceShort\s+string\s*'
            $hasExpectedParam | Should -Be $true
        }
    }
}

Describe 'API version tests' -Tag 'ApiCheck' {

    $testCases = @()
    $apiSpecsFileUri = 'https://azure.github.io/Azure-Verified-Modules/governance/apiSpecsList.json'

    try {
        $apiSpecs = Invoke-WebRequest -Uri $ApiSpecsFileUri
        $ApiVersions = ConvertFrom-Json $apiSpecs.Content -AsHashtable
    } catch {
        Write-Warning "Failed to download API specs file from [$ApiSpecsFileUri]. Skipping API tests"
        Set-ItResult -Skipped -Because "Failed to download API specs file from [$ApiSpecsFileUri]. Skipping API tests."
        return
    }

    foreach ($moduleFolderPath in $moduleFolderPaths) {

        $moduleFolderName = $moduleFolderPath.Replace('\', '/').Split('/avm/')[1]
        $templateFilePath = Join-Path $moduleFolderPath 'main.bicep'
        $templateFileContent = $builtTestFileMap[$templateFilePath]

        $nestedResources = Get-NestedResourceList -TemplateFileContent $templateFileContent | Where-Object {
            $_.type -notin @('Microsoft.Resources/deployments') -and $_
        } | Select-Object 'Type', 'ApiVersion' -Unique | Sort-Object -Culture 'en-US' -Property 'Type'

        foreach ($resource in $nestedResources) {

            switch ($resource.type) {
                { $PSItem -like '*diagnosticsettings*' } {
                    $testCases += @{
                        moduleName                     = $moduleFolderName
                        resourceType                   = 'diagnosticSettings'
                        ProviderNamespace              = 'Microsoft.Insights'
                        TargetApi                      = $resource.ApiVersion
                        AvailableApiVersions           = $ApiVersions
                        AllowPreviewVersionsInAPITests = $AllowPreviewVersionsInAPITests
                    }
                    break
                }
                { $PSItem -like '*locks' } {
                    $testCases += @{
                        moduleName                     = $moduleFolderName
                        resourceType                   = 'locks'
                        ProviderNamespace              = 'Microsoft.Authorization'
                        TargetApi                      = $resource.ApiVersion
                        AvailableApiVersions           = $ApiVersions
                        AllowPreviewVersionsInAPITests = $AllowPreviewVersionsInAPITests
                    }
                    break
                }
                { $PSItem -like '*roleAssignments' } {
                    $testCases += @{
                        moduleName                     = $moduleFolderName
                        resourceType                   = 'roleAssignments'
                        ProviderNamespace              = 'Microsoft.Authorization'
                        TargetApi                      = $resource.ApiVersion
                        AvailableApiVersions           = $ApiVersions
                        AllowPreviewVersionsInAPITests = $AllowPreviewVersionsInAPITests
                    }
                    break
                }
                { $PSItem -like '*privateEndpoints' -and ($PSItem -notlike '*managedPrivateEndpoints') } {
                    $testCases += @{
                        moduleName                     = $moduleFolderName
                        resourceType                   = 'privateEndpoints'
                        ProviderNamespace              = 'Microsoft.Network'
                        TargetApi                      = $resource.ApiVersion
                        AvailableApiVersions           = $ApiVersions
                        AllowPreviewVersionsInAPITests = $AllowPreviewVersionsInAPITests
                    }
                    break
                }
                Default {
                    $ProviderNamespace, $rest = $resource.Type.Split('/')
                    $testCases += @{
                        moduleName                     = $moduleFolderName
                        resourceType                   = $rest -join '/'
                        ProviderNamespace              = $ProviderNamespace
                        TargetApi                      = $resource.ApiVersion
                        AvailableApiVersions           = $ApiVersions
                        AllowPreviewVersionsInAPITests = $AllowPreviewVersionsInAPITests
                    }
                    break
                }
            }
        }
    }

    It 'In [<moduleName>] used resource type [<ResourceType>] should use one of the recent API version(s). Currently using [<TargetApi>].' -TestCases $TestCases {

        param(
            [string] $ResourceType,
            [string] $TargetApi,
            [string] $ProviderNamespace,
            [hashtable] $AvailableApiVersions,
            [bool] $AllowPreviewVersionsInAPITests
        )

        if ($AvailableApiVersions.Keys -notcontains $ProviderNamespace) {
            Write-Warning "[API Test] The Provider Namespace [$ProviderNamespace] is missing in your Azure API versions file. Please consider updating it and if it is still missing to open an issue in the 'AzureAPICrawler' PowerShell module's GitHub repository."
            Set-ItResult -Skipped -Because "The Azure API version file is missing the Provider Namespace [$ProviderNamespace]."
            return
        }
        if ($AvailableApiVersions.$ProviderNamespace.Keys -notcontains $ResourceType) {
            Write-Warning "[API Test] The Provider Namespace [$ProviderNamespace] is missing the Resource Type [$ResourceType] in your API versions file. Please consider updating it and if it is still missing to open an issue in the 'AzureAPICrawler' PowerShell module's GitHub repository."
            Set-ItResult -Skipped -Because "The Azure API version file is missing the Resource Type [$ResourceType] for Provider Namespace [$ProviderNamespace]."
            return
        }

        $resourceTypeApiVersions = $AvailableApiVersions.$ProviderNamespace.$ResourceType

        if (-not $resourceTypeApiVersions) {
            Write-Warning ('[API Test] We are currently unable to determine the available API versions for resource type [{0}/{1}].' -f $ProviderNamespace, $resourceType)
            continue
        }

        $approvedApiVersions = @()
        if ($AllowPreviewVersionsInAPITests) {
            # We allow the latest 5 including previews (in case somebody wants to use preview), or the latest 3 non-preview
            $approvedApiVersions += $resourceTypeApiVersions | Select-Object -Last 5
            $approvedApiVersions += $resourceTypeApiVersions | Where-Object { $_ -notlike '*-preview' } | Select-Object -Last 5
        } else {
            # We allow the latest 5 non-preview preview
            $approvedApiVersions += $resourceTypeApiVersions | Where-Object { $_ -notlike '*-preview' } | Select-Object -Last 5
        }

        $approvedApiVersions = $approvedApiVersions | Sort-Object -Culture 'en-US' -Unique -Descending

        if ($approvedApiVersions -notcontains $TargetApi) {
            # Using a warning now instead of an error, as we don't want to block PRs for this.
            Write-Warning ("The used API version [$TargetApi] is not one of the most recent 5 versions. Please consider upgrading to one of the following: {0}" -f $approvedApiVersions -join ', ')

            # The original failed test was
            # $approvedApiVersions | Should -Contain $TargetApi
        } else {
            # Provide a warning if an API version is second to next to expire.
            $indexOfVersion = $approvedApiVersions.IndexOf($TargetApi)

            # Example
            # Available versions:
            #
            # 2017-08-01-beta
            # 2017-08-01        < $TargetApi (Index = 1)
            # 2017-07-14
            # 2016-05-16

            if ($indexOfVersion -gt ($approvedApiVersions.Count - 2)) {
                $newerAPIVersions = $approvedApiVersions[0..($indexOfVersion - 1)]
                Write-Warning ("The used API version [$TargetApi] for Resource Type [$ProviderNamespace/$ResourceType] will soon expire. Please consider updating it. Consider using one of the newer API versions [{0}]" -f ($newerAPIVersions -join ', '))
            }
        }
    }
}<|MERGE_RESOLUTION|>--- conflicted
+++ resolved
@@ -97,54 +97,7 @@
             $file.Name | Should -BeExactly 'README.md'
         }
 
-<<<<<<< HEAD
-    # It '[<moduleFolderName>] Module should contain a [` ORPHANED.md `] file only if orphaned.' -TestCases ($moduleFolderTestCases | Where-Object { $_.isTopLevelModule }) {
-
-    #   param(
-    #     [string] $moduleFolderPath
-    #   )
-
-    #   $templateFilePath = Join-Path -Path $moduleFolderPath 'main.bicep'
-
-    #   # Use correct telemetry link based on file path
-    #   $telemetryCsvLink = $moduleFolderPath -match '[\\|\/]res[\\|\/]' ? $telemetryResCsvLink : $telemetryPtnCsvLink
-
-    #   # Fetch CSV
-    #   # =========
-    #   try {
-    #     $rawData = Invoke-WebRequest -Uri $telemetryCsvLink
-    #   } catch {
-    #     $errorMessage = "Failed to download telemetry CSV file from [$telemetryCsvLink] due to [{0}]." -f $_.Exception.Message
-    #     Write-Error $errorMessage
-    #     Set-ItResult -Skipped -Because $errorMessage
-    #   }
-    #   $csvData = $rawData.Content | ConvertFrom-Csv -Delimiter ','
-
-    #   $moduleName = Get-BRMRepositoryName -TemplateFilePath $templateFilePath
-    #   $relevantCSVRow = $csvData | Where-Object {
-    #     $_.ModuleName -eq $moduleName
-    #   }
-
-    #   if (-not $relevantCSVRow) {
-    #     $errorMessage = "Failed to identify module [$moduleName]."
-    #     Write-Error $errorMessage
-    #     Set-ItResult -Skipped -Because $errorMessage
-    #   }
-    #   $isOrphaned = [String]::IsNullOrEmpty($relevantCSVRow.PrimaryModuleOwnerGHHandle)
-
-    #   $orphanedFilePath = Join-Path -Path $moduleFolderPath 'ORPHANED.md'
-    #   if ($isOrphaned) {
-    #     $pathExisting = Test-Path $orphanedFilePath
-    #     $pathExisting | Should -Be $true -Because 'The module is orphaned.'
-    #   } else {
-    #     $pathExisting = Test-Path $orphanedFilePath
-    #     $pathExisting | Should -Be $false -Because ('The module is not orphaned but owned by [{0}].' -f $relevantCSVRow.PrimaryModuleOwnerGHHandle)
-    #   }
-    # }
-  }
-=======
         It '[<moduleFolderName>] Module should contain a [` ORPHANED.md `] file only if orphaned.' -TestCases ($moduleFolderTestCases | Where-Object { $_.isTopLevelModule }) {
->>>>>>> 50518cee
 
             param(
                 [string] $moduleFolderPath
