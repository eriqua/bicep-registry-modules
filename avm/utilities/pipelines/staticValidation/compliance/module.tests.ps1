#Requires -Version 7

param (
  [Parameter(Mandatory = $false)]
  [array] $moduleFolderPaths = ((Get-ChildItem $repoRootPath -Recurse -Directory -Force).FullName | Where-Object {
        (Get-ChildItem $_ -File -Depth 0 -Include @('main.bicep') -Force).Count -gt 0
    }),

  [Parameter(Mandatory = $false)]
  [string] $repoRootPath = (Get-Item $PSScriptRoot).Parent.Parent.Parent.Parent.Parent.FullName,

  [Parameter(Mandatory = $false)]
  [bool] $AllowPreviewVersionsInAPITests = $true
)

Write-Verbose ("repoRootPath: $repoRootPath") -Verbose
Write-Verbose ("moduleFolderPaths: $($moduleFolderPaths.count)") -Verbose

$script:RgDeploymentSchema = 'https://schema.management.azure.com/schemas/2019-04-01/deploymentTemplate.json#'
$script:SubscriptionDeploymentSchema = 'https://schema.management.azure.com/schemas/2018-05-01/subscriptionDeploymentTemplate.json#'
$script:MgDeploymentSchema = 'https://schema.management.azure.com/schemas/2019-08-01/managementGroupDeploymentTemplate.json#'
$script:TenantDeploymentSchema = 'https://schema.management.azure.com/schemas/2019-08-01/tenantDeploymentTemplate.json#'
$script:telemetryResCsvLink = 'https://aka.ms/avm/index/bicep/res/csv'
$script:telemetryPtnCsvLink = 'https://aka.ms/avm/index/bicep/ptn/csv'
$script:moduleFolderPaths = $moduleFolderPaths

# Shared exception messages
$script:bicepTemplateCompilationFailedException = "Unable to compile the main.bicep template's content. This can happen if there is an error in the template. Please check if you can run the command ``bicep build {0} --stdout | ConvertFrom-Json -AsHashtable``." # -f $templateFilePath
$script:templateNotFoundException = 'No template file found in folder [{0}]' # -f $moduleFolderPath

# Import any helper function used in this test script
Import-Module (Join-Path $PSScriptRoot 'helper' 'helper.psm1') -Force

# Building all required files for tests to optimize performance (using thread-safe multithreading) to consume later
# Collecting paths
$pathsToBuild = [System.Collections.ArrayList]@()
$pathsToBuild += $moduleFolderPaths | ForEach-Object { Join-Path $_ 'main.bicep' }
foreach ($moduleFolderPath in $moduleFolderPaths) {
  if ($testFilePaths = ((Get-ChildItem -Path $moduleFolderPath -Recurse -Filter 'main.test.bicep').FullName | Sort-Object)) {
    $pathsToBuild += $testFilePaths
  }
}

# building paths
$builtTestFileMap = [System.Collections.Concurrent.ConcurrentDictionary[string, object]]::new()
$pathsToBuild | ForEach-Object -Parallel {
  $dict = $using:builtTestFileMap
  $builtTemplate = (bicep build $_ --stdout 2>$null) | Out-String
  if ([String]::IsNullOrEmpty($builtTemplate)) {
    throw "Failed to build template [$_]. Try running the command ``bicep build $_ --stdout`` locally for troubleshooting. Make sure you have the latest Bicep CLI installed."
  }
  $templateHashTable = ConvertFrom-Json $builtTemplate -AsHashtable
  $null = $dict.TryAdd($_, $templateHashTable)
}

Describe 'File/folder tests' -Tag 'Modules' {

  Context 'General module folder tests' {

    $moduleFolderTestCases = [System.Collections.ArrayList] @()
    foreach ($moduleFolderPath in $moduleFolderPaths) {
<<<<<<< HEAD
      $resourceTypeIdentifier = ($moduleFolderPath -split '[\/|\\]{1}avm[\/|\\]{1}(res|ptn)[\/|\\]{1}')[2] -replace '\\', '/' # <provider>/<resourceType>
=======
      $resourceTypeIdentifier = ($moduleFolderPath -split '[\/|\\]{1}avm[\/|\\]{1}(res|ptn)[\/|\\]{1}')[2] -replace '\\', '/' # 'avm/res|ptn/<provider>/<resourceType>' would return '<provider>/<resourceType>'
>>>>>>> 841a1f13
      $moduleFolderTestCases += @{
        moduleFolderName = $resourceTypeIdentifier
        moduleFolderPath = $moduleFolderPath
        isTopLevelModule = ($resourceTypeIdentifier -split '[\/|\\]').Count -eq 2
      }
    }

    It '[<moduleFolderName>] Module should contain a [` main.bicep `] file.' -TestCases $moduleFolderTestCases {

      param( [string] $moduleFolderPath )

      $hasBicep = Test-Path (Join-Path -Path $moduleFolderPath 'main.bicep')
      $hasBicep | Should -Be $true
    }

    It '[<moduleFolderName>] Module should contain a [` main.json `] file.' -TestCases $moduleFolderTestCases {

      param( [string] $moduleFolderPath )

      $hasARM = Test-Path (Join-Path -Path $moduleFolderPath 'main.json')
      $hasARM | Should -Be $true
    }

    It '[<moduleFolderName>] Module should contain a [` README.md `] file.' -TestCases $moduleFolderTestCases {

      param(
        [string] $moduleFolderPath
      )

      $readMeFilePath = Join-Path -Path $moduleFolderPath 'README.md'
      $pathExisting = Test-Path $readMeFilePath
      $pathExisting | Should -Be $true

      $file = Get-Item -Path $readMeFilePath
      $file.Name | Should -BeExactly 'README.md'
    }

    # It '[<moduleFolderName>] Module should contain a [` ORPHANED.md `] file only if orphaned.' -TestCases ($moduleFolderTestCases | Where-Object { $_.isTopLevelModule }) {

    #   param(
    #     [string] $moduleFolderPath
    #   )

    #   $templateFilePath = Join-Path -Path $moduleFolderPath 'main.bicep'

    #   # Use correct telemetry link based on file path
    #   $telemetryCsvLink = $moduleFolderPath -match '[\\|\/]res[\\|\/]' ? $telemetryResCsvLink : $telemetryPtnCsvLink

    #   # Fetch CSV
    #   # =========
    #   try {
    #     $rawData = Invoke-WebRequest -Uri $telemetryCsvLink
    #   } catch {
    #     $errorMessage = "Failed to download telemetry CSV file from [$telemetryCsvLink] due to [{0}]." -f $_.Exception.Message
    #     Write-Error $errorMessage
    #     Set-ItResult -Skipped -Because $errorMessage
    #   }
    #   $csvData = $rawData.Content | ConvertFrom-Csv -Delimiter ','

    #   $moduleName = Get-BRMRepositoryName -TemplateFilePath $templateFilePath
    #   $relevantCSVRow = $csvData | Where-Object {
    #     $_.ModuleName -eq $moduleName
    #   }

    #   if (-not $relevantCSVRow) {
    #     $errorMessage = "Failed to identify module [$moduleName]."
    #     Write-Error $errorMessage
    #     Set-ItResult -Skipped -Because $errorMessage
    #   }
    #   $isOrphaned = [String]::IsNullOrEmpty($relevantCSVRow.PrimaryModuleOwnerGHHandle)

    #   $orphanedFilePath = Join-Path -Path $moduleFolderPath 'ORPHANED.md'
    #   if ($isOrphaned) {
    #     $pathExisting = Test-Path $orphanedFilePath
    #     $pathExisting | Should -Be $true -Because 'The module is orphaned.'
    #   } else {
    #     $pathExisting = Test-Path $orphanedFilePath
    #     $pathExisting | Should -Be $false -Because ('The module is not orphaned but owned by [{0}].' -f $relevantCSVRow.PrimaryModuleOwnerGHHandle)
    #   }
    # }
  }

  Context 'Top level module folder tests' {

    $topLevelModuleTestCases = [System.Collections.ArrayList]@()
    foreach ($moduleFolderPath in $moduleFolderPaths) {
<<<<<<< HEAD
      Write-Verbose ("moduleFolderPath: $moduleFolderPath") -Verbose
      $resourceTypeIdentifier = ($moduleFolderPath -split '[\/|\\]{1}avm[\/|\\]{1}(res|ptn)[\/|\\]{1}')[2] -replace '\\', '/' # <provider>/<resourceType>
      $moduleTypeIdentifier = ($moduleFolderPath -split '[\/|\\]{1}avm[\/|\\]{1}(res|ptn)[\/|\\]{1}')[1] # res|ptn
=======
      $resourceTypeIdentifier = ($moduleFolderPath -split '[\/|\\]{1}avm[\/|\\]{1}(res|ptn)[\/|\\]{1}')[2] -replace '\\', '/' # 'avm/res|ptn/<provider>/<resourceType>' would return '<provider>/<resourceType>'
      $moduleTypeIdentifier = ($moduleFolderPath -split '[\/|\\]{1}avm[\/|\\]{1}(res|ptn)[\/|\\]{1}')[1] # 'avm/res|ptn/<provider>/<resourceType>' would return 'res|ptn'
>>>>>>> 841a1f13
      if (($resourceTypeIdentifier -split '[\/|\\]').Count -eq 2) {
        $topLevelModuleTestCases += @{
          moduleFolderName     = $moduleFolderPath.Replace('\', '/').Split('/avm/')[1]
          moduleFolderPath     = $moduleFolderPath
          moduleTypeIdentifier = $moduleTypeIdentifier
        }
      }
    }

    It '[<moduleFolderName>] Module should contain a [` version.json `] file.' -TestCases $topLevelModuleTestCases {

      param (
        [string] $moduleFolderPath
      )

      $pathExisting = Test-Path (Join-Path -Path $moduleFolderPath 'version.json')
      $pathExisting | Should -Be $true
    }

    It '[<moduleFolderName>] Module should contain a [` tests `] folder.' -TestCases $topLevelModuleTestCases {

      param(
        [string] $moduleFolderPath
      )

      $pathExisting = Test-Path (Join-Path -Path $moduleFolderPath 'tests')
      $pathExisting | Should -Be $true
    }

    It '[<moduleFolderName>] Module should contain a [` tests/e2e `] folder.' -TestCases $topLevelModuleTestCases {

      param(
        [string] $moduleFolderPath
      )

      $pathExisting = Test-Path (Join-Path -Path $moduleFolderPath 'tests')
      $pathExisting | Should -Be $true
    }

    It '[<moduleFolderName>] Module should contain a [` tests/e2e/*waf-aligned `] folder.' -TestCases ($topLevelModuleTestCases | Where-Object { $_.moduleTypeIdentifier -eq 'res' }) {

      param(
        [string] $moduleFolderPath
      )

      $wafAlignedFolder = Get-ChildItem -Directory (Join-Path -Path $moduleFolderPath 'tests' 'e2e') -Filter '*waf-aligned'
      $wafAlignedFolder | Should -Not -BeNullOrEmpty
    }

    It '[<moduleFolderName>] Module should contain a [` tests/e2e/*defaults `] folder.' -TestCases ($topLevelModuleTestCases | Where-Object { $_.moduleTypeIdentifier -eq 'res' }) {

      param(
        [string] $moduleFolderPath
      )

      # only one Domain-Services instance can be provisioned in a tenant and only one test (the waf-aligned) is possible.
      if ($moduleFolderName.Equals('res/aad/domain-service')) {
        Set-ItResult -Skipped -Because 'only one instance of the Domain-Service can be deployed at a time, and as such, also only one test can exist at a time.'
        return
      }

      $defaultsFolder = Get-ChildItem -Directory (Join-Path -Path $moduleFolderPath 'tests' 'e2e') -Filter '*defaults'
      $defaultsFolder | Should -Not -BeNullOrEmpty
    }

    It '[<moduleFolderName>] Module should contain one [` main.test.bicep `] file in each e2e test folder.' -TestCases $topLevelModuleTestCases {

      param(
        [string] $moduleFolderName,
        [string] $moduleFolderPath
      )

      $e2eTestFolderPathList = Get-ChildItem -Directory (Join-Path -Path $moduleFolderPath 'tests' 'e2e')
      foreach ($e2eTestFolderPath in $e2eTestFolderPathList) {
        $filePath = Join-Path -Path $e2eTestFolderPath 'main.test.bicep'
        $pathExisting = Test-Path $filePath
        $pathExisting | Should -Be $true -Because "path [$filePath] is expected to exist."
      }
    }
  }
}

Describe 'Pipeline tests' -Tag 'Pipeline' {

  $pipelineTestCases = [System.Collections.ArrayList] @()
  foreach ($moduleFolderPath in $moduleFolderPaths) {

<<<<<<< HEAD
    $resourceTypeIdentifier = ($moduleFolderPath -split '[\/|\\]{1}avm[\/|\\]{1}(res|ptn)[\/|\\]{1}')[2] -replace '\\', '/' # <provider>/<resourceType>
=======
    $resourceTypeIdentifier = ($moduleFolderPath -split '[\/|\\]{1}avm[\/|\\]{1}(res|ptn)[\/|\\]{1}')[2] -replace '\\', '/' # 'avm/res|ptn/<provider>/<resourceType>' would return '<provider>/<resourceType>'
>>>>>>> 841a1f13
    $relativeModulePath = Join-Path 'avm' ($moduleFolderPath -split '[\/|\\]{1}avm[\/|\\]{1}')[1]

    $isTopLevelModule = ($resourceTypeIdentifier -split '[\/|\\]').Count -eq 2
    if ($isTopLevelModule) {

      $workflowsFolderName = Join-Path $repoRootPath '.github' 'workflows'
      $workflowFileName = Get-PipelineFileName -ResourceIdentifier $relativeModulePath
      $workflowPath = Join-Path $workflowsFolderName $workflowFileName

      $pipelineTestCases += @{
        relativeModulePath = $relativeModulePath
        moduleFolderName   = $resourceTypeIdentifier
        workflowFileName   = $workflowFileName
        workflowPath       = $workflowPath
      }
    }
  }

  It '[<moduleFolderName>] Module should have a GitHub workflow in path [.github/workflows/<workflowFileName>].' -TestCases $pipelineTestCases {

    param(
      [string] $WorkflowPath
    )

    Test-Path $WorkflowPath | Should -Be $true -Because "path [$WorkflowPath] should exist."
  }

  It '[<moduleFolderName>] GitHub workflow [<WorkflowFileName>] should have [workflowPath] environment variable with value [.github/workflows/<WorkflowFileName>].' -TestCases $pipelineTestCases {

    param(
      [string] $WorkflowPath,
      [string] $WorkflowFileName
    )

    if (-not (Test-Path $WorkflowPath)) {
      Set-ItResult -Skipped -Because "Cannot test content of file in path [$WorkflowPath] as it does not exist."
      return
    }

    $environmentVariables = Get-WorkflowEnvVariablesAsObject -WorkflowPath $WorkflowPath

    $environmentVariables.Keys | Should -Contain 'workflowPath'
    $environmentVariables['workflowPath'] | Should -Be ".github/workflows/$workflowFileName"
  }
}

Describe 'Module tests' -Tag 'Module' {

  Context 'Readme content tests' -Tag 'Readme' {

    $readmeFileTestCases = [System.Collections.ArrayList] @()

    foreach ($moduleFolderPath in $moduleFolderPaths) {

<<<<<<< HEAD
      $resourceTypeIdentifier = ($moduleFolderPath -split '[\/|\\]{1}avm[\/|\\]{1}(res|ptn)[\/|\\]{1}')[2] -replace '\\', '/' # <provider>/<resourceType>
=======
      $resourceTypeIdentifier = ($moduleFolderPath -split '[\/|\\]{1}avm[\/|\\]{1}(res|ptn)[\/|\\]{1}')[2] -replace '\\', '/' # 'avm/res|ptn/<provider>/<resourceType>' would return '<provider>/<resourceType>'
>>>>>>> 841a1f13
      $templateFilePath = Join-Path $moduleFolderPath 'main.bicep'

      $readmeFileTestCases += @{
        moduleFolderName    = $resourceTypeIdentifier
        templateFileContent = $builtTestFileMap[$templateFilePath]
        templateFilePath    = $templateFilePath
        readMeFilePath      = Join-Path -Path $moduleFolderPath 'README.md'
      }
    }

    It '[<moduleFolderName>] `Set-ModuleReadMe` script should not apply any updates.' -TestCases $readmeFileTestCases {

      param(
        [string] $templateFilePath,
        [hashtable] $templateFileContent,
        [string] $readMeFilePath
      )

      # Get current hash
      $fileHashBefore = (Get-FileHash $readMeFilePath).Hash

      # Load function
      . (Join-Path $repoRootPath 'avm' 'utilities' 'pipelines' 'sharedScripts' 'Set-ModuleReadMe.ps1')

      # Apply update with already compiled template content
      Set-ModuleReadMe -TemplateFilePath $templateFilePath -PreLoadedContent @{ TemplateFileContent = $templateFileContent }

      # Get hash after 'update'
      $fileHashAfter = (Get-FileHash $readMeFilePath).Hash

      # Compare
      $filesAreTheSame = $fileHashBefore -eq $fileHashAfter
      if (-not $filesAreTheSame) {
        $diffReponse = git diff $readMeFilePath
        Write-Warning ($diffReponse | Out-String) -Verbose

        # Reset readme file to original state
        git checkout HEAD -- $readMeFilePath
      }

      $mdFormattedDiff = ($diffReponse -join '</br>') -replace '\|', '\|'
      $filesAreTheSame | Should -Be $true -Because ('The file hashes before and after applying the `/avm/utilities/tools/Set-AVMModule.ps1` and more precisely the `/avm/utilities/pipelines/sharedScripts/Set-ModuleReadMe.ps1` function should be identical and should not have diff </br><pre>{0}</pre>. Please re-run the `Set-AVMModule` function for this module.' -f $mdFormattedDiff)
    }
  }

  Context 'Compiled ARM template tests' -Tag 'ARM' {

    $armTemplateTestCases = [System.Collections.ArrayList] @()

    foreach ($moduleFolderPath in $moduleFolderPaths) {

      # Skipping folders without a [main.bicep] template
      $templateFilePath = Join-Path $moduleFolderPath 'main.bicep'
      if (-not (Test-Path $templateFilePath)) {
        continue
      }

<<<<<<< HEAD
      $resourceTypeIdentifier = ($moduleFolderPath -split '[\/|\\]{1}avm[\/|\\]{1}(res|ptn)[\/|\\]{1}')[2] -replace '\\', '/' # <provider>/<resourceType>
=======
      $resourceTypeIdentifier = ($moduleFolderPath -split '[\/|\\]{1}avm[\/|\\]{1}(res|ptn)[\/|\\]{1}')[2] -replace '\\', '/' # 'avm/res|ptn/<provider>/<resourceType>' would return '<provider>/<resourceType>'
>>>>>>> 841a1f13

      $armTemplateTestCases += @{
        moduleFolderName = $resourceTypeIdentifier
        moduleFolderPath = $moduleFolderPath
        templateFilePath = $templateFilePath
      }
    }

    It '[<moduleFolderName>] The [main.json] ARM template should be based on the current [main.bicep] Bicep template.' -TestCases $armTemplateTestCases {

      param(
        [string] $moduleFolderName,
        [string] $moduleFolderPath,
        [string] $templateFilePath
      )

      $armTemplatePath = Join-Path $moduleFolderPath 'main.json'

      # Current json

      if (-not (Test-Path $armTemplatePath)) {
        $false | Should -Be $true -Because "[main.json] file for module [$moduleFolderName] is missing."
        return # Skipping if test was failing
      }

      $originalJson = Remove-JSONMetadata -TemplateObject (Get-Content $armTemplatePath -Raw | ConvertFrom-Json -Depth 99 -AsHashtable)
      $originalJson = ConvertTo-OrderedHashtable -JSONInputObject (ConvertTo-Json $originalJson -Depth 99)

      # Recompile json
      $null = Remove-Item -Path $armTemplatePath -Force
      bicep build $templateFilePath

      $newJson = Remove-JSONMetadata -TemplateObject (Get-Content $armTemplatePath -Raw | ConvertFrom-Json -Depth 99 -AsHashtable)
      $newJson = ConvertTo-OrderedHashtable -JSONInputObject (ConvertTo-Json $newJson -Depth 99)

      # compare
      (ConvertTo-Json $originalJson -Depth 99) | Should -Be (ConvertTo-Json $newJson -Depth 99) -Because "the [$moduleFolderName] [main.json] should be based on the latest [main.bicep] file. Please run [` bicep build >bicepFilePath< `] using the latest Bicep CLI version."

      # Reset template file to original state
      git checkout HEAD -- $armTemplatePath
    }
  }

  Context 'Template tests' -Tag 'Template' {

    $moduleFolderTestCases = [System.Collections.ArrayList] @()
    foreach ($moduleFolderPath in $moduleFolderPaths) {

      $templateFilePath = Join-Path $moduleFolderPath 'main.bicep'
      $templateFileContent = $builtTestFileMap[$templateFilePath]

<<<<<<< HEAD
      $resourceTypeIdentifier = ($moduleFolderPath -split '[\/|\\]{1}avm[\/|\\]{1}(res|ptn)[\/|\\]{1}')[2] -replace '\\', '/' # <provider>/<resourceType>
=======
      $resourceTypeIdentifier = ($moduleFolderPath -split '[\/|\\]{1}avm[\/|\\]{1}(res|ptn)[\/|\\]{1}')[2] -replace '\\', '/' # 'avm/res|ptn/<provider>/<resourceType>' would return '<provider>/<resourceType>'
>>>>>>> 841a1f13

      # Test file setup
      $moduleFolderTestCases += @{
        moduleFolderName       = $resourceTypeIdentifier
        templateFileContent    = $templateFileContent
        templateFilePath       = $templateFilePath
        templateFileParameters = Resolve-ReadMeParameterList -TemplateFileContent $templateFileContent
        readMeFilePath         = Join-Path (Split-Path $templateFilePath) 'README.md'
        isTopLevelModule       = ($resourceTypeIdentifier -split '[\/|\\]').Count -eq 2
      }
    }

    Context 'General' {

      It '[<moduleFolderName>] The template file should not be empty.' -TestCases $moduleFolderTestCases {

        param(
          [hashtable] $templateFileContent
        )
        $templateFileContent | Should -Not -BeNullOrEmpty
      }

      It '[<moduleFolderName>] Template schema version should be the latest.' -TestCases $moduleFolderTestCases {
        # the actual value changes depending on the scope of the template (RG, subscription, MG, tenant) !!
        # https://learn.microsoft.com/en-us/azure/azure-resource-manager/templates/template-syntax
        param(
          [hashtable] $templateFileContent
        )

        $Schemaverion = $templateFileContent.'$schema'
        $SchemaArray = @()
        if ($Schemaverion -eq $RgDeploymentSchema) {
          $SchemaOutput = $true
        } elseIf ($Schemaverion -eq $SubscriptionDeploymentSchema) {
          $SchemaOutput = $true
        } elseIf ($Schemaverion -eq $MgDeploymentSchema) {
          $SchemaOutput = $true
        } elseIf ($Schemaverion -eq $TenantDeploymentSchema) {
          $SchemaOutput = $true
        } else {
          $SchemaOutput = $false
        }
        $SchemaArray += $SchemaOutput
        $SchemaArray | Should -Not -Contain $false
      }

      It '[<moduleFolderName>] Template schema should use HTTPS reference.' -TestCases $moduleFolderTestCases {

        param(
          [hashtable] $templateFileContent
        )
        $Schemaverion = $templateFileContent.'$schema'
              ($Schemaverion.Substring(0, 5) -eq 'https') | Should -Be $true
      }

      It '[<moduleFolderName>] The template file should contain required elements [schema], [contentVersion], [resources].' -TestCases $moduleFolderTestCases {

        param(
          [hashtable] $templateFileContent
        )
        $templateFileContent.Keys | Should -Contain '$schema'
        $templateFileContent.Keys | Should -Contain 'contentVersion'
        $templateFileContent.Keys | Should -Contain 'resources'
      }

      It '[<moduleFolderName>] template file should have a module name specified.' -TestCases $moduleFolderTestCases {

        param(
          [hashtable] $templateFileContent
        )

        $templateFileContent.metadata.name | Should -Not -BeNullOrEmpty
      }

      It '[<moduleFolderName>] template file should have a module description specified.' -TestCases $moduleFolderTestCases {

        param(
          [hashtable] $templateFileContent
        )

        $templateFileContent.metadata.description | Should -Not -BeNullOrEmpty
      }

      It '[<moduleFolderName>] template file should have a module owner specified.' -TestCases $moduleFolderTestCases {

        param(
          [hashtable] $templateFileContent
        )

        $templateFileContent.metadata.owner | Should -Not -BeNullOrEmpty
      }
    }

    Context 'Parameters' {

      It '[<moduleFolderName>] The Location should be defined as a parameter, with the default value of "[resourceGroup().Location]" or "global" for ResourceGroup deployment scope.' -TestCases $moduleFolderTestCases {

        param(
          [hashtable] $templateFileParameters
        )

        if ((($templateFileContent.'$schema'.Split('/')[5]).Split('.')[0]) -eq (($RgDeploymentSchema.Split('/')[5]).Split('.')[0])) {
          if ($locationParameter = $templateFileParameters.location) {
            $locationParameter.defaultValue | Should -BeIn @('[resourceGroup().Location]', 'global')
          }
        }
      }

      It '[<moduleFolderName>] The telemetry parameter should be present & have the expected type, default value & metadata description.' -TestCases ($moduleFolderTestCases | Where-Object { $_.isTopLevelModule }) {

        param(
          [hashtable] $templateFileParameters
        )

        $templateFileParameters.PSBase.Keys | Should -Contain 'enableTelemetry'
        $templateFileParameters.enableTelemetry.type | Should -Be 'bool'
        $templateFileParameters.enableTelemetry.defaultValue | Should -Be 'true'
        $templateFileParameters.enableTelemetry.metadata.description | Should -Be 'Optional. Enable/Disable usage telemetry for module.'
      }

      It '[<moduleFolderName>] Parameter & UDT names should be camel-cased (no dashes or underscores and must start with lower-case letter).' -TestCases $moduleFolderTestCases {

        param(
          [hashtable] $templateFileParameters
        )

        if (-not $templateFileParameters) {
          Set-ItResult -Skipped -Because 'the module template has no parameters.'
          return
        }

        $incorrectParameters = @()
        foreach ($parameter in ($templateFileParameters.PSBase.Keys | Sort-Object)) {
          # Parameters in the object are formatted like
          # - tags
          # - customerManagedKey.keyVaultResourceId
          $paramName = ($parameter -split '\.')[-1]
          if ($paramName.substring(0, 1) -cnotmatch '[a-z]' -or $paramName -match '-' -or $paramName -match '_') {
            $incorrectParameters += @() + $parameter
          }
        }
        $incorrectParameters | Should -BeNullOrEmpty -Because ('parameters in the template file should be camel-cased. Found incorrect items: [{0}].' -f ($incorrectParameters -join ', '))
      }


      It "[<moduleFolderName>] Each parameters' & UDT's description should start with a one word category starting with a capital letter, followed by a dot, a space and the actual description text ending with a dot." -TestCases $moduleFolderTestCases {

        param(
          [string] $moduleFolderName,
          [hashtable] $templateFileContent,
          [hashtable] $templateFileParameters
        )

        if (-not $templateFileParameters) {
          Set-ItResult -Skipped -Because 'the module template has no parameters.'
          return
        }

        $incorrectParameters = @()
        foreach ($parameter in ($templateFileParameters.PSBase.Keys | Sort-Object)) {
          $data = $templateFileParameters.$parameter.metadata.description
          if ($data -notmatch '(?s)^[A-Z][a-zA-Z]+\. .+\.$') {
            $incorrectParameters += $parameter
          }
        }
        $incorrectParameters | Should -BeNullOrEmpty -Because ('each parameter in the template file should have a description starting with a "Category" prefix like "Required. " and ending with a dot. Found incorrect items: [{0}].' -f ($incorrectParameters -join ', '))
      }

      # TODO: Update specs with note
      It "[<moduleFolderName>] Conditional parameters' & UDT's description should contain 'Required if' followed by the condition making the parameter required." -TestCases $moduleFolderTestCases {

        param(
          [string] $moduleFolderName,
          [hashtable] $templateFileContent,
          [hashtable] $templateFileParameters
        )

        if (-not $templateFileParameters) {
          Set-ItResult -Skipped -Because 'the module template has no parameters.'
          return
        }

        $incorrectParameters = @()
        foreach ($parameter in ($templateFileParameters.PSBase.Keys | Sort-Object)) {
          $data = $templateFileParameters.$parameter.metadata.description
          switch -regex ($data) {
            '^Conditional. .*' {
              if ($data -notmatch '.+\. Required if .+') {
                $incorrectParameters += $parameter
              }
            }
          }
        }
        $incorrectParameters | Should -BeNullOrEmpty -Because ('conditional parameters in the template file should lack a description that starts with "Required.". Found incorrect items: [{0}].' -f ($incorrectParameters -join ', '))
      }


      It '[<moduleFolderName>] All non-required parameters & UDTs in template file should not have description that start with "Required.".' -TestCases $moduleFolderTestCases {
        param (
          [hashtable] $templateFileContent,
          [hashtable] $templateFileParameters
        )

        $incorrectParameters = @()
        foreach ($parameter in ($templateFileParameters.PSBase.Keys | Sort-Object)) {
          $isRequired = Get-IsParameterRequired -TemplateFileContent $templateFileContent -Parameter $templateFileParameters.$parameter

          if (-not $isRequired) {
            $description = $templateFileParameters.$parameter.metadata.description
            if ($description -match "\('Required\.") {
              $incorrectParameters += $parameter
            }
          }
        }

        $incorrectParameters | Should -BeNullOrEmpty -Because ('only required parameters in the template file should have a description that starts with "Required.". Found incorrect items: [{0}].' -f ($incorrectParameters -join ', '))
      }

      Context 'Schema-based User-defined-types tests' -Tag 'UDT' {

        # Creating custom test cases for the UDT schema-based tests
        $udtTestCases = [System.Collections.ArrayList] @() # General UDT tests (e.g. param should exist)
        $udtSpecificTestCases = [System.Collections.ArrayList] @() # Specific UDT test cases for singular UDTs (e.g. tags)
        foreach ($moduleFolderPath in $moduleFolderPaths) {

<<<<<<< HEAD
          $resourceTypeIdentifier = ($moduleFolderPath -split '[\/|\\]{1}avm[\/|\\]{1}(res|ptn)[\/|\\]{1}')[2] -replace '\\', '/' # <provider>/<resourceType>
=======
          $resourceTypeIdentifier = ($moduleFolderPath -split '[\/|\\]{1}avm[\/|\\]{1}(res|ptn)[\/|\\]{1}')[2] -replace '\\', '/' # 'avm/res|ptn/<provider>/<resourceType>' would return '<provider>/<resourceType>'
>>>>>>> 841a1f13
          $templateFilePath = Join-Path $moduleFolderPath 'main.bicep'
          $templateFileContent = $builtTestFileMap[$templateFilePath]

          $udtSpecificTestCases += @{
            moduleFolderName         = $resourceTypeIdentifier
            templateFileContent      = $templateFileContent
            templateFileContentBicep = Get-Content $templateFilePath
          }

          # Setting expected URL only for those that doen't have multiple different variants
          $interfaceBase = 'https://aka.ms/avm/interfaces'
          $udtCases = @(
            @{
              parameterName = 'diagnosticSettings'
              udtName       = 'diagnosticSettingType'
              link          = "$interfaceBase/diagnostic-settings"
            }
            @{
              parameterName  = 'roleAssignments'
              udtName        = 'roleAssignmentType'
              udtExpectedUrl = "$interfaceBase/role-assignments/udt-schema"
              link           = "$interfaceBase/role-assignments"
            }
            @{
              parameterName  = 'lock'
              udtName        = 'lockType'
              udtExpectedUrl = "$interfaceBase/resource-locks/udt-schema"
              link           = "$interfaceBase/resource-locks"
            }
            @{
              parameterName = 'managedIdentities'
              udtName       = 'managedIdentitiesType'
              link          = "$interfaceBase/managed-identities"
            }
            @{
              parameterName = 'privateEndpoints'
              udtName       = 'privateEndpointType'
              link          = "$interfaceBase/private-endpoints"
            }
            @{
              parameterName = 'customerManagedKey'
              udtName       = 'customerManagedKeyType'
              link          = "$interfaceBase/customer-managed-keys"
            }
          )

          foreach ($udtCase in $udtCases) {
            $udtTestCases += @{
              moduleFolderName         = $resourceTypeIdentifier
              templateFileContent      = $templateFileContent
              templateFileContentBicep = Get-Content $templateFilePath
              parameterName            = $udtCase.parameterName
              udtName                  = $udtCase.udtName
              expectedUdtUrl           = $udtCase.udtExpectedUrl ? $udtCase.udtExpectedUrl : ''
              link                     = $udtCase.link
            }
          }
        }

        It '[<moduleFolderName>] If template has a parameter [<parameterName>], it should implement the user-defined type [<udtName>]' -TestCases $udtTestCases {

          param(
            [hashtable] $templateFileContent,
            [string[]] $templateFileContentBicep,
            [string] $parameterName,
            [string] $udtName,
            [string] $expectedUdtUrl,
            [string] $link
          )

          if ($templateFileContent.parameters.Keys -contains $parameterName) {
            $templateFileContent.parameters.$parameterName.Keys | Should -Contain '$ref' -Because "the [$parameterName] parameter should use a user-defined type. For information please review the [AVM Specs]($link)."
            $templateFileContent.parameters.$parameterName.'$ref' | Should -Be "#/definitions/$udtName" -Because "the [$parameterName] parameter should use a user-defined type [$udtName]. For information please review the [AVM Specs]($link)."

            if (-not [String]::IsNullOrEmpty($expectedUdtUrl)) {
              $implementedSchemaStartIndex = $templateFileContentBicep.IndexOf("type $udtName = {")
              $implementedSchemaEndIndex = $implementedSchemaStartIndex + 1
              while ($templateFileContentBicep[$implementedSchemaEndIndex] -notmatch '^\}.*' -and $implementedSchemaEndIndex -lt $templateFileContentBicep.Length) {
                $implementedSchemaEndIndex++
              }
              if ($implementedSchemaEndIndex -eq $templateFileContentBicep.Length) {
                throw "Failed to identify [$udtName] user-defined type in template."
              }
              $implementedSchema = $templateFileContentBicep[$implementedSchemaStartIndex..$implementedSchemaEndIndex]

              try {
                $rawResponse = Invoke-WebRequest -Uri $expectedUdtUrl
                if (($rawResponse.Headers['Content-Type'] | Out-String) -like '*text/plain*') {
                  $expectedSchemaFull = $rawResponse.Content -split '\n'
                } else {
                  throw "Failed to fetch schema from [$expectedUdtUrl]. Skipping schema check"
                }
              } catch {
                Write-Warning "Failed to fetch schema from [$expectedUdtUrl]. Skipping schema check"
                return
              }

              $expectedSchemaStartIndex = $expectedSchemaFull.IndexOf("type $udtName = {")
              $expectedSchemaEndIndex = $expectedSchemaStartIndex + 1
              while ($expectedSchemaFull[$expectedSchemaEndIndex] -notmatch '^\}.*' -and $expectedSchemaEndIndex -lt $expectedSchemaFull.Length) {
                $expectedSchemaEndIndex++
              }
              if ($expectedSchemaEndIndex -eq $expectedSchemaFull.Length) {
                throw "Failed to identify [$udtName] user-defined type in expected schema at URL [$expectedUdtUrl]."
              }
              $expectedSchema = $expectedSchemaFull[$expectedSchemaStartIndex..$expectedSchemaEndIndex]

              if ($templateFileContentBicep -match '@sys\.([a-zA-Z]+)\(') {
                # Handing cases where the template may use the @sys namespace explicitly
                $expectedSchema = $expectedSchema | ForEach-Object { $_ -replace '@([a-zA-Z]+)\(', '@sys.$1(' }
              }

              $formattedDiff = @()
              foreach ($finding in (Compare-Object $implementedSchema $expectedSchema)) {
                if ($finding.SideIndicator -eq '=>') {
                  $formattedDiff += ('+ {0}' -f $finding.InputObject)
                } elseif ($finding.SideIndicator -eq '<=') {
                  $formattedDiff += ('- {0}' -f $finding.InputObject)
                }
              }

              if ($formattedDiff.Count -gt 0) {
                $warningMessage = "The implemented user-defined type is not the same as the expected user-defined type ({0}) defined in the AVM specs ({1}) and should not have diff`n{2}" -f $expectedUdtUrl, $link, ($formattedDiff | Out-String)
                Write-Warning $warningMessage

                # Adding also to output to show in GitHub CI
                $mdFormattedDiff = ($formattedDiff -join '</br>') -replace '\|', '\|'
                $mdFormattedWarningMessage = 'The implemented user-defined type is not the same as the expected [user-defined type]({0}) defined in the [AVM specs]({1}) and should not have diff</br><pre>{2}</pre>' -f $expectedUdtUrl, $link, $mdFormattedDiff
                Write-Output @{
                  Warning = $mdFormattedWarningMessage
                }
              }
            }
          } else {
            Set-ItResult -Skipped -Because "the module template has no [$parameterName] parameter."
          }
        }

        It '[<moduleFolderName>] If a UDT definition [managedIdentitiesType] exists and supports system-assigned-identities, the template should have an output for its principal ID.' -TestCases $udtSpecificTestCases {

          param(
            [hashtable] $templateFileContent
          )

          if ($templateFileContent.definitions.Keys -contains 'managedIdentitiesType' -and $templateFileContent.definitions.managedIdentitiesType.properties.keys -contains 'systemAssigned') {
            $templateFileContent.outputs.Keys | Should -Contain 'systemAssignedMIPrincipalId' -Because 'The AVM specs require a this output. For information please review the [AVM Specs](https://aka.ms/avm/interfaces/managed-identities).'
          } else {
            Set-ItResult -Skipped -Because 'the module template has no [managedIdentitiesType] UDT definition or does not support system-assigned-identities.'
          }
        }

        It '[<moduleFolderName>] If a parameter [tags] exists it should be nullable.' -TestCases $udtSpecificTestCases {

          param(
            [hashtable] $templateFileContent
          )

          if ($templateFileContent.parameters.Keys -contains 'tags') {
            $templateFileContent.parameters.tags.nullable | Should -Be $true -Because 'The AVM specs require a specific format. For information please review the [AVM Specs](https://aka.ms/avm/interfaces/tags).'
          } else {
            Set-ItResult -Skipped -Because 'the module template has no [tags] parameter.'
          }
        }
      }
    }

    Context 'Variables' {
      It '[<moduleFolderName>] Variable names should be camel-cased (no dashes or underscores and must start with lower-case letter).' -TestCases $moduleFolderTestCases {

        param(
          [hashtable] $templateFileContent
        )

        if (-not $templateFileContent.variables) {
          Set-ItResult -Skipped -Because 'the module template has no variables.'
          return
        }

        $CamelCasingFlag = @()
        $Variable = $templateFileContent.variables.Keys

        foreach ($Variab in $Variable) {
          if ($Variab.substring(0, 1) -cnotmatch '[a-z]' -or $Variab -match '-') {
            $CamelCasingFlag += $false
          } else {
            $CamelCasingFlag += $true
          }
        }
        $CamelCasingFlag | Should -Not -Contain $false
      }
    }

    Context 'Resources' {
      It '[<moduleFolderName>] Telemetry deployment should be present in the template.' -TestCases ($moduleFolderTestCases | Where-Object { $_.isTopLevelModule }) {

        param(
          [hashtable] $templateFileContent
        )

        # With the introduction of user defined types, the way resources are configured in the schema slightly changed. We have to account for that.
        if ($templateFileContent.resources.GetType().Name -eq 'Object[]') {
          $templateResources = $templateFileContent.resources
        } else {
          $templateResources = $templateFileContent.resources.Keys | ForEach-Object { $templateFileContent.resources[$_] }
        }

        $telemetryDeployment = $templateResources | Where-Object { $_.condition -like '*telemetry*' } # The AVM telemetry prefix
        $telemetryDeployment | Should -Not -BeNullOrEmpty -Because 'A telemetry resource with name prefix [46d3xbcp] should be present in the template'
      }

      It '[<moduleFolderName>] Telemetry deployment should have correct condition in the template.' -TestCases ($moduleFolderTestCases | Where-Object { $_.isTopLevelModule }) {

        param(
          [hashtable] $templateFileContent
        )

        # With the introduction of user defined types, the way resources are configured in the schema slightly changed. We have to account for that.
        if ($templateFileContent.resources.GetType().Name -eq 'Object[]') {
          $templateResources = $templateFileContent.resources
        } else {
          $templateResources = $templateFileContent.resources.Keys | ForEach-Object { $templateFileContent.resources[$_] }
        }

        $telemetryDeployment = $templateResources | Where-Object { $_.condition -like '*telemetry*' } # The AVM telemetry prefix

        if (-not $telemetryDeployment) {
          Set-ItResult -Skipped -Because 'Skipping this test as telemetry was not implemented in template'
          return
        }

        $telemetryDeployment.condition | Should -Be "[parameters('enableTelemetry')]"
      }

      It '[<moduleFolderName>] Telemetry deployment should have expected inner output for verbosity.' -TestCases ($moduleFolderTestCases | Where-Object { $_.isTopLevelModule }) {

        param(
          [hashtable] $templateFileContent
        )

        # With the introduction of user defined types, the way resources are configured in the schema slightly changed. We have to account for that.
        if ($templateFileContent.resources.GetType().Name -eq 'Object[]') {
          $templateResources = $templateFileContent.resources
        } else {
          $templateResources = $templateFileContent.resources.Keys | ForEach-Object { $templateFileContent.resources[$_] }
        }

        $telemetryDeployment = $templateResources | Where-Object { $_.condition -like '*telemetry*' } # The AVM telemetry prefix

        if (-not $telemetryDeployment) {
          Set-ItResult -Skipped -Because 'Skipping this test as telemetry was not implemented in template'
          return
        }

        $telemetryDeployment.properties.template.outputs.Keys | Should -Contain 'telemetry'
        $telemetryDeployment.properties.template.outputs['telemetry'].value | Should -Be 'For more information, see https://aka.ms/avm/TelemetryInfo'
      }

      # It '[<moduleFolderName>] Telemetry deployment should have expected telemetry identifier.' -TestCases ($moduleFolderTestCases | Where-Object { $_.isTopLevelModule }) {

      #   param(
      #     [string] $templateFilePath,
      #     [hashtable] $templateFileContent
      #   )

      #   # Use correct telemetry link based on file path
      #   $telemetryCsvLink = $templateFilePath -match '[\\|\/]res[\\|\/]' ? $telemetryResCsvLink : $telemetryPtnCsvLink

      #   # Fetch CSV
      #   # =========
      #   try {
      #     $rawData = Invoke-WebRequest -Uri $telemetryCsvLink
      #   } catch {
      #     $errorMessage = "Failed to download telemetry CSV file from [$telemetryCsvLink] due to [{0}]." -f $_.Exception.Message
      #     Write-Error $errorMessage
      #     Set-ItResult -Skipped -Because $errorMessage
      #   }
      #   $csvData = $rawData.Content | ConvertFrom-Csv -Delimiter ','

      #   # Get correct row item & expected identifier
      #   # ==========================================
      #   $moduleName = Get-BRMRepositoryName -TemplateFilePath $TemplateFilePath
      #   $relevantCSVRow = $csvData | Where-Object {
      #     $_.ModuleName -eq $moduleName
      #   }

      #   if (-not $relevantCSVRow) {
      #     $errorMessage = "Failed to identify module [$moduleName]."
      #     Write-Error $errorMessage
      #     Set-ItResult -Skipped -Because $errorMessage
      #   }
      #   $expectedTelemetryIdentifier = $relevantCSVRow.TelemetryIdPrefix

      #   # Collect resource & compare
      #   # ==========================
      #   # With the introduction of user defined types, the way resources are configured in the schema slightly changed. We have to account for that.
      #   if ($templateFileContent.resources.GetType().Name -eq 'Object[]') {
      #     $templateResources = $templateFileContent.resources
      #   } else {
      #     $templateResources = $templateFileContent.resources.Keys | ForEach-Object { $templateFileContent.resources[$_] }
      #   }
      #   $telemetryDeploymentName = ($templateResources | Where-Object { $_.condition -like '*telemetry*' }).name # The AVM telemetry prefix
      #   $telemetryDeploymentName | Should -Match "$expectedTelemetryIdentifier"
      # }
    }

    Context 'Output' {

      It '[<moduleFolderName>] Output names should be camel-cased (no dashes or underscores and must start with lower-case letter).' -TestCases $moduleFolderTestCases {

        param(
          [hashtable] $templateFileContent
        )
        $CamelCasingFlag = @()
        $Outputs = $templateFileContent.outputs.Keys

        foreach ($Output in $Outputs) {
          if ($Output.substring(0, 1) -cnotmatch '[a-z]' -or $Output -match '-' -or $Output -match '_') {
            $CamelCasingFlag += $false
          } else {
            $CamelCasingFlag += $true
          }
        }
        $CamelCasingFlag | Should -Not -Contain $false
      }

      It '[<moduleFolderName>] Output names description should start with a capital letter and contain text ending with a dot.' -TestCases $moduleFolderTestCases {

        param(
          [hashtable] $templateFileContent
        )

        if (-not $templateFileContent.outputs) {
          Set-ItResult -Skipped -Because 'the module template has no outputs.'
          return
        }

        $incorrectOutputs = @()
        $templateOutputs = $templateFileContent.outputs.Keys
        foreach ($output in $templateOutputs) {
          $data = ($templateFileContent.outputs.$output.metadata).description
          if ($data -notmatch '(?s)^[A-Z].+\.$') {
            $incorrectOutputs += $output
          }
        }
        $incorrectOutputs | Should -BeNullOrEmpty
      }

      # ? remove ? or update specs
      It '[<moduleFolderName>] Location output should be returned for resources that use it.' -TestCases $moduleFolderTestCases {

        param(
          [hashtable] $templateFileContent,
          [string] $templateFilePath
        )

        $outputs = $templateFileContent.outputs

        $primaryResourceType = (Split-Path $TemplateFilePath -Parent).Replace('\', '/').split('/avm/')[1]
        $primaryResourceTypeResource = $templateFileContent.resources | Where-Object { $_.type -eq $primaryResourceType }

        if ($primaryResourceTypeResource.keys -contains 'location' -and $primaryResourceTypeResource.location -ne 'global') {
          # If the main resource has a location property, an output should be returned too
          $outputs.keys | Should -Contain 'location'

          # It should further reference the location property of the primary resource and not e.g. the location input parameter
          $outputs.location.value | Should -Match $primaryResourceType
        }
      }

      # ? remove ? or update specs
      It '[<moduleFolderName>] Resource Group output should exist for resources that are deployed into a resource group scope.' -TestCases $moduleFolderTestCases {

        param(
          [hashtable] $templateFileContent,
          [string] $templateFilePath
        )

        $outputs = $templateFileContent.outputs.Keys
        $deploymentScope = Get-ScopeOfTemplateFile -TemplateFilePath $templateFilePath

        if ($deploymentScope -eq 'resourceGroup') {
          $outputs | Should -Contain 'resourceGroupName'
        }
      }

      It '[<moduleFolderName>] Resource modules should have a name output.' -TestCases $moduleFolderTestCases {

        param(
          [hashtable] $templateFileContent,
          [string] $readMeFilePath
        )

        # We're fetching the primary resource type from the first line of the readme
        $readMeFileContentHeader = (Get-Content -Path $readMeFilePath)[0]
        if ($readMeFileContentHeader -match '^.*`\[(.+)\]`.*') {
          $primaryResourceType = $matches[1]
        } else {
          Write-Error "Cannot identity primary resource type in readme header [$readMeFileContentHeader] and cannot execute the test."
          return
        }

        # With the introduction of user defined types, the way resources are configured in the schema slightly changed. We have to account for that.
        if ($templateFileContent.resources.GetType().Name -eq 'Object[]') {
          $templateResources = $templateFileContent.resources
        } else {
          $templateResources = $templateFileContent.resources.Keys | ForEach-Object { $templateFileContent.resources[$_] }
        }

        if ($templateResources.type -notcontains $primaryResourceType) {
          Set-ItResult -Skipped -Because 'the module template has no primary resource to fetch a name from.'
          return
        }

        # Otherwise test for standard outputs
        $outputs = $templateFileContent.outputs.Keys
        $outputs | Should -Contain 'name'
      }

      It '[<moduleFolderName>] Resource modules should have a Resource ID output.' -TestCases $moduleFolderTestCases {

        param(
          [hashtable] $templateFileContent,
          [string] $readMeFilePath
        )

        # We're fetching the primary resource type from the first line of the readme
        $readMeFileContentHeader = (Get-Content -Path $readMeFilePath)[0]
        if ($readMeFileContentHeader -match '^.*`\[(.+)\]`.*') {
          $primaryResourceType = $matches[1]
        } else {
          Write-Error "Cannot identity primary resource type in readme header [$readMeFileContentHeader] and cannot execute the test."
          return
        }

        # With the introduction of user defined types, the way resources are configured in the schema slightly changed. We have to account for that.
        if ($templateFileContent.resources.GetType().Name -eq 'Object[]') {
          $templateResources = $templateFileContent.resources
        } else {
          $templateResources = $templateFileContent.resources.Keys | ForEach-Object { $templateFileContent.resources[$_] }
        }

        # check if module contains a 'primary' resource we could draw a resource ID from
        if ($templateResources.type -notcontains $primaryResourceType) {
          Set-ItResult -Skipped -Because 'the module template has no primary resource to fetch a resource ID from.'
          return
        }

        # Otherwise test for standard outputs
        $outputs = $templateFileContent.outputs.Keys
        $outputs | Should -Contain 'resourceId'
      }

      It '[<moduleFolderName>] Resource modules Principal ID output should exist, if supported.' -TestCases $moduleFolderTestCases {

        param(
          [hashtable] $templateFileContent
        )

        if ($templateFileContent.parameters.Keys -notcontains 'managedIdentities') {
          Set-ItResult -Skipped -Because 'the module template seems not to support an identity object.'
          return
        }

        $typeRef = Split-Path $templateFileContent.parameters.managedIdentities.'$ref' -Leaf
        $typeProperties = ($templateFileContent.definitions[$typeRef]).properties
        if ($typeProperties.Keys -notcontains 'systemAssigned') {
          Set-ItResult -Skipped -Because 'the managedIdentities input does not support system-assigned identities.'
          return
        }

        # Otherwise test for standard outputs
        $outputs = $templateFileContent.outputs.Keys
        $outputs | Should -Contain 'systemAssignedMIPrincipalId'
      }
    }
  }
}

Describe 'Governance tests' {

  $governanceTestCases = [System.Collections.ArrayList] @()
  foreach ($moduleFolderPath in $moduleFolderPaths) {

<<<<<<< HEAD
    $resourceTypeIdentifier = ($moduleFolderPath -split '[\/|\\]{1}avm[\/|\\]{1}(res|ptn)[\/|\\]{1}')[2] -replace '\\', '/' # <provider>/<resourceType>
=======
    $resourceTypeIdentifier = ($moduleFolderPath -split '[\/|\\]{1}avm[\/|\\]{1}(res|ptn)[\/|\\]{1}')[2] -replace '\\', '/' # 'avm/res|ptn/<provider>/<resourceType>' would return '<provider>/<resourceType>'
>>>>>>> 841a1f13
    $relativeModulePath = Join-Path 'avm' ($moduleFolderPath -split '[\/|\\]{1}avm[\/|\\]{1}')[1]

    $isTopLevelModule = ($resourceTypeIdentifier -split '[\/|\\]').Count -eq 2
    if ($isTopLevelModule) {

      $governanceTestCases += @{
        relativeModulePath = $relativeModulePath
        repoRootPath       = $repoRootPath
        moduleFolderName   = $resourceTypeIdentifier
      }
    }
  }

  It '[<moduleFolderName>] Owning team should be specified correctly in CODEWONERS file.' -TestCases $governanceTestCases {

    param(
      [string] $relativeModulePath,
      [string] $repoRootPath
    )

    $codeownersFilePath = Join-Path $repoRootPath '.github' 'CODEOWNERS'
    $codeOwnersContent = Get-Content $codeownersFilePath

    $formattedEntry = $relativeModulePath -replace '\\', '\/'
    $moduleLine = $codeOwnersContent | Where-Object { $_ -match "^\s*\/$formattedEntry\/" }

    $expectedEntry = '/{0}/ @Azure/{1}-module-owners-bicep @Azure/avm-core-team-technical-bicep' -f ($relativeModulePath -replace '\\', '/'), ($relativeModulePath -replace '-' -replace '[\\|\/]', '-')

    # Line should exist
    $moduleLine | Should -Not -BeNullOrEmpty -Because "the module should be listed in the [CODEOWNERS](https://azure.github.io/Azure-Verified-Modules/specs/shared/#codeowners-file) file as [/$expectedEntry]."

    # Line should be correct
    $moduleLine | Should -Be $expectedEntry -Because 'the module should match the expected format as documented [here](https://azure.github.io/Azure-Verified-Modules/specs/shared/#codeowners-file).'
  }

  It '[<moduleFolderName>] Module identifier should be listed in issue template in the correct alphabetical position.' -TestCases $governanceTestCases {

    param(
      [string] $relativeModulePath,
      [string] $repoRootPath
    )

    $issueTemplatePath = Join-Path $repoRootPath '.github' 'ISSUE_TEMPLATE' 'avm_module_issue.yml'
    $issueTemplateContent = Get-Content $issueTemplatePath

    # Identify listed modules
    $startIndex = 0
    while ($issueTemplateContent[$startIndex] -notmatch '^\s*#?\s*\-\s+\"avm\/.+\"' -and $startIndex -ne $issueTemplateContent.Length) {
      $startIndex++
    }

    $endIndex = $startIndex
    while ($issueTemplateContent[$endIndex] -match '.*- "avm\/.*' -and $endIndex -ne $issueTemplateContent.Length) {
      $endIndex++
    }
    $endIndex-- # Go one back to last module line

    $listedModules = $issueTemplateContent[$startIndex..$endIndex] | ForEach-Object { $_ -replace '.*- "(avm\/.*)".*', '$1' }

    # Should exist
    $listedModules | Should -Contain ($relativeModulePath -replace '\\', '/') -Because 'the module should be listed in the issue template in the correct alphabetical position ([ref](https://azure.github.io/Azure-Verified-Modules/specs/bicep/#id-bcpnfr15---category-contributionsupport---avm-module-issue-template-file)).'

    # Should not be commented
    $entry = $issueTemplateContent | Where-Object { $_ -match ('.*- "{0}".*' -f $relativeModulePath -replace '\\', '\/') }
    $entry.Trim() | Should -Not -Match '^\s*#.*' -Because 'the module should not be commented out in the issue template.'

    # Should be at correct location
    $incorrectLines = @()
    foreach ($finding in (Compare-Object $listedModules ($listedModules | Sort-Object) -SyncWindow 0)) {
      if ($finding.SideIndicator -eq '<=') {
        $incorrectLines += $finding.InputObject
      }
    }
    $incorrectLines = $incorrectLines | Sort-Object -Unique

    $incorrectLines.Count | Should -Be 0 -Because ('the number of modules that are not in the correct alphabetical order in the issue template should be zero ([ref](https://azure.github.io/Azure-Verified-Modules/specs/bicep/#id-bcpnfr15---category-contributionsupport---avm-module-issue-template-file)).</br>However, the following incorrectly located lines were found:</br><pre>{0}</pre>' -f ($incorrectLines -join '</br>'))
  }
}

Describe 'Test file tests' -Tag 'TestTemplate' {

  Context 'General test file' {

    $deploymentTestFileTestCases = @()

    foreach ($moduleFolderPath in $moduleFolderPaths) {
      if (Test-Path (Join-Path $moduleFolderPath 'tests')) {
        $testFilePaths = (Get-ChildItem -Path $moduleFolderPath -Recurse -Filter 'main.test.bicep').FullName | Sort-Object
        foreach ($testFilePath in $testFilePaths) {
          $testFileContent = Get-Content $testFilePath
<<<<<<< HEAD
          $resourceTypeIdentifier = ($moduleFolderPath -split '[\/|\\]{1}avm[\/|\\]{1}(res|ptn)[\/|\\]{1}')[2] -replace '\\', '/' # <provider>/<resourceType>
=======
          $resourceTypeIdentifier = ($moduleFolderPath -split '[\/|\\]{1}avm[\/|\\]{1}(res|ptn)[\/|\\]{1}')[2] -replace '\\', '/' # 'avm/res|ptn/<provider>/<resourceType>' would return '<provider>/<resourceType>'
>>>>>>> 841a1f13

          $deploymentTestFileTestCases += @{
            testName         = Split-Path (Split-Path $testFilePath) -Leaf
            testFilePath     = $testFilePath
            testFileContent  = $testFileContent
            moduleFolderName = $resourceTypeIdentifier
          }
        }
      }
    }

    It '[<moduleFolderName>] Bicep test deployment files should contain a parameter [serviceShort] for test case [<testName>]' -TestCases $deploymentTestFileTestCases {

      param(
        [object[]] $testFileContent
      )
      ($testFileContent -match "^param serviceShort string = '(.*)$") | Should -Not -BeNullOrEmpty -Because 'the module test deployment file should contain a parameter [serviceShort] using the syntax [param serviceShort string = ''*''].'
    }

    It '[<moduleFolderName>] [<testName>] Bicep test deployment files in a [defaults] folder should have a parameter [serviceShort] with a value ending with [min]' -TestCases ($deploymentTestFileTestCases | Where-Object { $_.testFilePath -match '.*[\\|\/](.+\.)?defaults[\\|\/].*' }) {

      param(
        [object[]] $testFileContent
      )

      if (($testFileContent | Out-String) -match "param serviceShort string = '(.*)'") {
        $Matches[1] | Should -BeLike '*min'
      } else {
        Set-ItResult -Skipped -Because 'the module test deployment file should contain a parameter [serviceShort] using the syntax [param serviceShort string = ''*min''] but it doesn''t.'
      }
    }

    It '[<moduleFolderName>] [<testName>] Bicep test deployment files in a [max] folder should have a [serviceShort] parameter with a value ending with  [max]' -TestCases ($deploymentTestFileTestCases | Where-Object { $_.testFilePath -match '.*[\\|\/](.+\.)?max[\\|\/].*' }) {

      param(
        [object[]] $testFileContent
      )

      if (($testFileContent | Out-String) -match "param serviceShort string = '(.*)'") {
        $Matches[1] | Should -BeLike '*max'
      } else {
        Set-ItResult -Skipped -Because 'the module test deployment file should contain a parameter [serviceShort] using the syntax [param serviceShort string = ''*max''] but it doesn''t.'
      }
    }

    It '[<moduleFolderName>] [<testName>] Bicep test deployment files in a [waf-aligned] folder should have a [serviceShort] parameter with a value ending with [waf]' -TestCases ($deploymentTestFileTestCases | Where-Object { $_.testFilePath -match '.*[\\|\/](.+\.)?waf\-aligned[\\|\/].*' }) {

      param(
        [object[]] $testFileContent
      )

      if (($testFileContent | Out-String) -match "param serviceShort string = '(.*)'") {
        $Matches[1] | Should -BeLike '*waf'
      } else {
        Set-ItResult -Skipped -Because 'the module test deployment file should contain a parameter [serviceShort] using the syntax [param serviceShort string = ''*waf''] but it doesn''t.'
      }
    }

    It '[<moduleFolderName>] Bicep test deployment files should contain a metadata string [name] for test case [<testName>]' -TestCases $deploymentTestFileTestCases {

      param(
        [object[]] $testFileContent
      )
      ($testFileContent | Out-String) | Should -Match 'metadata name = .+' -Because 'Test cases should contain a metadata string [name] in the format `metadata name = ''One cake of a name''` to be more descriptive. If provided, the tooling will automatically inject it into the module''s readme.md file.'
    }

    It '[<moduleFolderName>] Bicep test deployment files should contain a metadata string [description] for test case [<testName>]' -TestCases $deploymentTestFileTestCases {

      param(
        [object[]] $testFileContent
      )
      ($testFileContent | Out-String) | Should -Match 'metadata description = .+' -Because 'Test cases should contain a metadata string [description] in the format `metadata description = ''The cake is a lie''` to be more descriptive. If provided, the tooling will automatically inject it into the module''s readme.md file.'
    }

    It "[<moduleFolderName>] Bicep test deployment files should contain a parameter [namePrefix] with value ['#_namePrefix_#'] for test case [<testName>]" -TestCases $deploymentTestFileTestCases {

      param(
        [object[]] $testFileContent
      )

      ($testFileContent | Out-String) | Should -Match "param namePrefix string = '#_namePrefix_#'" -Because 'The test CI needs this value to ensure that deployed resources have unique names per fork.'
    }

    It "[<moduleFolderName>] Bicep test deployment files should invoke test like [`module testDeployment '../.*main.bicep' = [ or {`] for test case [<testName>]" -TestCases $deploymentTestFileTestCases {

      param(
        [object[]] $testFileContent
      )

      $testIndex = ($testFileContent | Select-String ("^module testDeployment '..\/.*main.bicep' = .*[\[|\{]$") | ForEach-Object { $_.LineNumber - 1 })[0]

      $testIndex -ne -1 | Should -Be $true -Because 'the module test invocation should be in the expected format to allow identification.'
    }

    It '[<moduleFolderName>] Bicep test deployment name should contain [`-test-`] for test case [<testName>]' -TestCases $deploymentTestFileTestCases {

      param(
        [object[]] $testFileContent
      )

      $expectedNameFormat = ($testFileContent | Out-String) -match '\s*name:.+-test-.+\s*'

      $expectedNameFormat | Should -Be $true -Because 'the handle ''-test-'' should be part of the module test invocation''s resource name to allow identification.'
    }

    It '[<moduleFolderName>] Bicep test deployment should have parameter [`serviceShort`] for test case [<testName>]' -TestCases $deploymentTestFileTestCases {

      param(
        [object[]] $testFileContent
      )

      $hasExpectedParam = ($testFileContent | Out-String) -match '\s*param\s+serviceShort\s+string\s*'
      $hasExpectedParam | Should -Be $true
    }
  }
}

Describe 'API version tests' -Tag 'ApiCheck' {

  $testCases = @()
  $apiSpecsFileUri = 'https://azure.github.io/Azure-Verified-Modules/governance/apiSpecsList.json'

  try {
    $apiSpecs = Invoke-WebRequest -Uri $ApiSpecsFileUri
    $ApiVersions = ConvertFrom-Json $apiSpecs.Content -AsHashtable
  } catch {
    Write-Warning "Failed to download API specs file from [$ApiSpecsFileUri]. Skipping API tests"
    Set-ItResult -Skipped -Because "Failed to download API specs file from [$ApiSpecsFileUri]. Skipping API tests."
    return
  }

  foreach ($moduleFolderPath in $moduleFolderPaths) {

    $moduleFolderName = $moduleFolderPath.Replace('\', '/').Split('/avm/')[1]
    $templateFilePath = Join-Path $moduleFolderPath 'main.bicep'
    $templateFileContent = $builtTestFileMap[$templateFilePath]

    $nestedResources = Get-NestedResourceList -TemplateFileContent $templateFileContent | Where-Object {
      $_.type -notin @('Microsoft.Resources/deployments') -and $_
    } | Select-Object 'Type', 'ApiVersion' -Unique | Sort-Object Type

    foreach ($resource in $nestedResources) {

      switch ($resource.type) {
        { $PSItem -like '*diagnosticsettings*' } {
          $testCases += @{
            moduleName                     = $moduleFolderName
            resourceType                   = 'diagnosticSettings'
            ProviderNamespace              = 'Microsoft.Insights'
            TargetApi                      = $resource.ApiVersion
            AvailableApiVersions           = $ApiVersions
            AllowPreviewVersionsInAPITests = $AllowPreviewVersionsInAPITests
          }
          break
        }
        { $PSItem -like '*locks' } {
          $testCases += @{
            moduleName                     = $moduleFolderName
            resourceType                   = 'locks'
            ProviderNamespace              = 'Microsoft.Authorization'
            TargetApi                      = $resource.ApiVersion
            AvailableApiVersions           = $ApiVersions
            AllowPreviewVersionsInAPITests = $AllowPreviewVersionsInAPITests
          }
          break
        }
        { $PSItem -like '*roleAssignments' } {
          $testCases += @{
            moduleName                     = $moduleFolderName
            resourceType                   = 'roleAssignments'
            ProviderNamespace              = 'Microsoft.Authorization'
            TargetApi                      = $resource.ApiVersion
            AvailableApiVersions           = $ApiVersions
            AllowPreviewVersionsInAPITests = $AllowPreviewVersionsInAPITests
          }
          break
        }
        { $PSItem -like '*privateEndpoints' -and ($PSItem -notlike '*managedPrivateEndpoints') } {
          $testCases += @{
            moduleName                     = $moduleFolderName
            resourceType                   = 'privateEndpoints'
            ProviderNamespace              = 'Microsoft.Network'
            TargetApi                      = $resource.ApiVersion
            AvailableApiVersions           = $ApiVersions
            AllowPreviewVersionsInAPITests = $AllowPreviewVersionsInAPITests
          }
          break
        }
        Default {
          $ProviderNamespace, $rest = $resource.Type.Split('/')
          $testCases += @{
            moduleName                     = $moduleFolderName
            resourceType                   = $rest -join '/'
            ProviderNamespace              = $ProviderNamespace
            TargetApi                      = $resource.ApiVersion
            AvailableApiVersions           = $ApiVersions
            AllowPreviewVersionsInAPITests = $AllowPreviewVersionsInAPITests
          }
          break
        }
      }
    }
  }

  It 'In [<moduleName>] used resource type [<ResourceType>] should use one of the recent API version(s). Currently using [<TargetApi>].' -TestCases $TestCases {

    param(
      [string] $ResourceType,
      [string] $TargetApi,
      [string] $ProviderNamespace,
      [hashtable] $AvailableApiVersions,
      [bool] $AllowPreviewVersionsInAPITests
    )

    if ($AvailableApiVersions.Keys -notcontains $ProviderNamespace) {
      Write-Warning "[API Test] The Provider Namespace [$ProviderNamespace] is missing in your Azure API versions file. Please consider updating it and if it is still missing to open an issue in the 'AzureAPICrawler' PowerShell module's GitHub repository."
      Set-ItResult -Skipped -Because "The Azure API version file is missing the Provider Namespace [$ProviderNamespace]."
      return
    }
    if ($AvailableApiVersions.$ProviderNamespace.Keys -notcontains $ResourceType) {
      Write-Warning "[API Test] The Provider Namespace [$ProviderNamespace] is missing the Resource Type [$ResourceType] in your API versions file. Please consider updating it and if it is still missing to open an issue in the 'AzureAPICrawler' PowerShell module's GitHub repository."
      Set-ItResult -Skipped -Because "The Azure API version file is missing the Resource Type [$ResourceType] for Provider Namespace [$ProviderNamespace]."
      return
    }

    $resourceTypeApiVersions = $AvailableApiVersions.$ProviderNamespace.$ResourceType

    if (-not $resourceTypeApiVersions) {
      Write-Warning ('[API Test] We are currently unable to determine the available API versions for resource type [{0}/{1}].' -f $ProviderNamespace, $resourceType)
      continue
    }

    $approvedApiVersions = @()
    if ($AllowPreviewVersionsInAPITests) {
      # We allow the latest 5 including previews (in case somebody wants to use preview), or the latest 3 non-preview
      $approvedApiVersions += $resourceTypeApiVersions | Select-Object -Last 5
      $approvedApiVersions += $resourceTypeApiVersions | Where-Object { $_ -notlike '*-preview' } | Select-Object -Last 5
    } else {
      # We allow the latest 5 non-preview preview
      $approvedApiVersions += $resourceTypeApiVersions | Where-Object { $_ -notlike '*-preview' } | Select-Object -Last 5
    }

    $approvedApiVersions = $approvedApiVersions | Sort-Object -Unique -Descending

    if ($approvedApiVersions -notcontains $TargetApi) {
      # Using a warning now instead of an error, as we don't want to block PRs for this.
      Write-Warning ("The used API version [$TargetApi] is not one of the most recent 5 versions. Please consider upgrading to one of the following: {0}" -f $approvedApiVersions -join ', ')

      # The original failed test was
      # $approvedApiVersions | Should -Contain $TargetApi
    } else {
      # Provide a warning if an API version is second to next to expire.
      $indexOfVersion = $approvedApiVersions.IndexOf($TargetApi)

      # Example
      # Available versions:
      #
      # 2017-08-01-beta
      # 2017-08-01        < $TargetApi (Index = 1)
      # 2017-07-14
      # 2016-05-16

      if ($indexOfVersion -gt ($approvedApiVersions.Count - 2)) {
        $newerAPIVersions = $approvedApiVersions[0..($indexOfVersion - 1)]
        Write-Warning ("The used API version [$TargetApi] for Resource Type [$ProviderNamespace/$ResourceType] will soon expire. Please consider updating it. Consider using one of the newer API versions [{0}]" -f ($newerAPIVersions -join ', '))
      }
    }
  }
}<|MERGE_RESOLUTION|>--- conflicted
+++ resolved
@@ -59,11 +59,7 @@
 
     $moduleFolderTestCases = [System.Collections.ArrayList] @()
     foreach ($moduleFolderPath in $moduleFolderPaths) {
-<<<<<<< HEAD
-      $resourceTypeIdentifier = ($moduleFolderPath -split '[\/|\\]{1}avm[\/|\\]{1}(res|ptn)[\/|\\]{1}')[2] -replace '\\', '/' # <provider>/<resourceType>
-=======
       $resourceTypeIdentifier = ($moduleFolderPath -split '[\/|\\]{1}avm[\/|\\]{1}(res|ptn)[\/|\\]{1}')[2] -replace '\\', '/' # 'avm/res|ptn/<provider>/<resourceType>' would return '<provider>/<resourceType>'
->>>>>>> 841a1f13
       $moduleFolderTestCases += @{
         moduleFolderName = $resourceTypeIdentifier
         moduleFolderPath = $moduleFolderPath
@@ -150,14 +146,8 @@
 
     $topLevelModuleTestCases = [System.Collections.ArrayList]@()
     foreach ($moduleFolderPath in $moduleFolderPaths) {
-<<<<<<< HEAD
-      Write-Verbose ("moduleFolderPath: $moduleFolderPath") -Verbose
-      $resourceTypeIdentifier = ($moduleFolderPath -split '[\/|\\]{1}avm[\/|\\]{1}(res|ptn)[\/|\\]{1}')[2] -replace '\\', '/' # <provider>/<resourceType>
-      $moduleTypeIdentifier = ($moduleFolderPath -split '[\/|\\]{1}avm[\/|\\]{1}(res|ptn)[\/|\\]{1}')[1] # res|ptn
-=======
       $resourceTypeIdentifier = ($moduleFolderPath -split '[\/|\\]{1}avm[\/|\\]{1}(res|ptn)[\/|\\]{1}')[2] -replace '\\', '/' # 'avm/res|ptn/<provider>/<resourceType>' would return '<provider>/<resourceType>'
       $moduleTypeIdentifier = ($moduleFolderPath -split '[\/|\\]{1}avm[\/|\\]{1}(res|ptn)[\/|\\]{1}')[1] # 'avm/res|ptn/<provider>/<resourceType>' would return 'res|ptn'
->>>>>>> 841a1f13
       if (($resourceTypeIdentifier -split '[\/|\\]').Count -eq 2) {
         $topLevelModuleTestCases += @{
           moduleFolderName     = $moduleFolderPath.Replace('\', '/').Split('/avm/')[1]
@@ -245,11 +235,7 @@
   $pipelineTestCases = [System.Collections.ArrayList] @()
   foreach ($moduleFolderPath in $moduleFolderPaths) {
 
-<<<<<<< HEAD
-    $resourceTypeIdentifier = ($moduleFolderPath -split '[\/|\\]{1}avm[\/|\\]{1}(res|ptn)[\/|\\]{1}')[2] -replace '\\', '/' # <provider>/<resourceType>
-=======
     $resourceTypeIdentifier = ($moduleFolderPath -split '[\/|\\]{1}avm[\/|\\]{1}(res|ptn)[\/|\\]{1}')[2] -replace '\\', '/' # 'avm/res|ptn/<provider>/<resourceType>' would return '<provider>/<resourceType>'
->>>>>>> 841a1f13
     $relativeModulePath = Join-Path 'avm' ($moduleFolderPath -split '[\/|\\]{1}avm[\/|\\]{1}')[1]
 
     $isTopLevelModule = ($resourceTypeIdentifier -split '[\/|\\]').Count -eq 2
@@ -304,11 +290,7 @@
 
     foreach ($moduleFolderPath in $moduleFolderPaths) {
 
-<<<<<<< HEAD
-      $resourceTypeIdentifier = ($moduleFolderPath -split '[\/|\\]{1}avm[\/|\\]{1}(res|ptn)[\/|\\]{1}')[2] -replace '\\', '/' # <provider>/<resourceType>
-=======
       $resourceTypeIdentifier = ($moduleFolderPath -split '[\/|\\]{1}avm[\/|\\]{1}(res|ptn)[\/|\\]{1}')[2] -replace '\\', '/' # 'avm/res|ptn/<provider>/<resourceType>' would return '<provider>/<resourceType>'
->>>>>>> 841a1f13
       $templateFilePath = Join-Path $moduleFolderPath 'main.bicep'
 
       $readmeFileTestCases += @{
@@ -366,11 +348,7 @@
         continue
       }
 
-<<<<<<< HEAD
-      $resourceTypeIdentifier = ($moduleFolderPath -split '[\/|\\]{1}avm[\/|\\]{1}(res|ptn)[\/|\\]{1}')[2] -replace '\\', '/' # <provider>/<resourceType>
-=======
       $resourceTypeIdentifier = ($moduleFolderPath -split '[\/|\\]{1}avm[\/|\\]{1}(res|ptn)[\/|\\]{1}')[2] -replace '\\', '/' # 'avm/res|ptn/<provider>/<resourceType>' would return '<provider>/<resourceType>'
->>>>>>> 841a1f13
 
       $armTemplateTestCases += @{
         moduleFolderName = $resourceTypeIdentifier
@@ -422,11 +400,7 @@
       $templateFilePath = Join-Path $moduleFolderPath 'main.bicep'
       $templateFileContent = $builtTestFileMap[$templateFilePath]
 
-<<<<<<< HEAD
-      $resourceTypeIdentifier = ($moduleFolderPath -split '[\/|\\]{1}avm[\/|\\]{1}(res|ptn)[\/|\\]{1}')[2] -replace '\\', '/' # <provider>/<resourceType>
-=======
       $resourceTypeIdentifier = ($moduleFolderPath -split '[\/|\\]{1}avm[\/|\\]{1}(res|ptn)[\/|\\]{1}')[2] -replace '\\', '/' # 'avm/res|ptn/<provider>/<resourceType>' would return '<provider>/<resourceType>'
->>>>>>> 841a1f13
 
       # Test file setup
       $moduleFolderTestCases += @{
@@ -652,11 +626,7 @@
         $udtSpecificTestCases = [System.Collections.ArrayList] @() # Specific UDT test cases for singular UDTs (e.g. tags)
         foreach ($moduleFolderPath in $moduleFolderPaths) {
 
-<<<<<<< HEAD
-          $resourceTypeIdentifier = ($moduleFolderPath -split '[\/|\\]{1}avm[\/|\\]{1}(res|ptn)[\/|\\]{1}')[2] -replace '\\', '/' # <provider>/<resourceType>
-=======
           $resourceTypeIdentifier = ($moduleFolderPath -split '[\/|\\]{1}avm[\/|\\]{1}(res|ptn)[\/|\\]{1}')[2] -replace '\\', '/' # 'avm/res|ptn/<provider>/<resourceType>' would return '<provider>/<resourceType>'
->>>>>>> 841a1f13
           $templateFilePath = Join-Path $moduleFolderPath 'main.bicep'
           $templateFileContent = $builtTestFileMap[$templateFilePath]
 
@@ -1140,11 +1110,7 @@
   $governanceTestCases = [System.Collections.ArrayList] @()
   foreach ($moduleFolderPath in $moduleFolderPaths) {
 
-<<<<<<< HEAD
-    $resourceTypeIdentifier = ($moduleFolderPath -split '[\/|\\]{1}avm[\/|\\]{1}(res|ptn)[\/|\\]{1}')[2] -replace '\\', '/' # <provider>/<resourceType>
-=======
     $resourceTypeIdentifier = ($moduleFolderPath -split '[\/|\\]{1}avm[\/|\\]{1}(res|ptn)[\/|\\]{1}')[2] -replace '\\', '/' # 'avm/res|ptn/<provider>/<resourceType>' would return '<provider>/<resourceType>'
->>>>>>> 841a1f13
     $relativeModulePath = Join-Path 'avm' ($moduleFolderPath -split '[\/|\\]{1}avm[\/|\\]{1}')[1]
 
     $isTopLevelModule = ($resourceTypeIdentifier -split '[\/|\\]').Count -eq 2
@@ -1235,11 +1201,7 @@
         $testFilePaths = (Get-ChildItem -Path $moduleFolderPath -Recurse -Filter 'main.test.bicep').FullName | Sort-Object
         foreach ($testFilePath in $testFilePaths) {
           $testFileContent = Get-Content $testFilePath
-<<<<<<< HEAD
-          $resourceTypeIdentifier = ($moduleFolderPath -split '[\/|\\]{1}avm[\/|\\]{1}(res|ptn)[\/|\\]{1}')[2] -replace '\\', '/' # <provider>/<resourceType>
-=======
           $resourceTypeIdentifier = ($moduleFolderPath -split '[\/|\\]{1}avm[\/|\\]{1}(res|ptn)[\/|\\]{1}')[2] -replace '\\', '/' # 'avm/res|ptn/<provider>/<resourceType>' would return '<provider>/<resourceType>'
->>>>>>> 841a1f13
 
           $deploymentTestFileTestCases += @{
             testName         = Split-Path (Split-Path $testFilePath) -Leaf
