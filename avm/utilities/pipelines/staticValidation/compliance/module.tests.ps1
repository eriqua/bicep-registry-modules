--- conflicted
+++ resolved
@@ -1158,20 +1158,18 @@
   #   }
   #   $startIndex++ # Go one further than dummy value line
 
-<<<<<<< HEAD
-  #   $endIndex = $startIndex
-  #   while ($issueTemplateContent[$endIndex] -match '.*- "avm\/.*' -and $endIndex -ne $issueTemplateContent.Length) {
-  #     $endIndex++
-  #   }
-  #   $endIndex-- # Go one back to last module line
-=======
-    # Identify listed modules
-    $startIndex = 0
-    while ($issueTemplateContent[$startIndex] -notmatch '^\s*#?\s*\-\s+\"avm\/.+\"' -and $startIndex -ne $issueTemplateContent.Length) {
-      $startIndex++
-    }
->>>>>>> fe07241b
-
+  # ## start merge conflict
+  # #   $endIndex = $startIndex
+  # #   while ($issueTemplateContent[$endIndex] -match '.*- "avm\/.*' -and $endIndex -ne $issueTemplateContent.Length) {
+  # #     $endIndex++
+  # #   }
+  # #   $endIndex-- # Go one back to last module line
+  #   # # Identify listed modules
+  #   # $startIndex = 0
+  #   # while ($issueTemplateContent[$startIndex] -notmatch '^\s*#?\s*\-\s+\"avm\/.+\"' -and $startIndex -ne $issueTemplateContent.Length) {
+  #   #   $startIndex++
+  #   # }
+  # ## end merge conflict
   #   $listedModules = $issueTemplateContent[$startIndex..$endIndex] | ForEach-Object { $_ -replace '.*- "(avm\/.*)".*', '$1' }
 
   #   # Should exist
