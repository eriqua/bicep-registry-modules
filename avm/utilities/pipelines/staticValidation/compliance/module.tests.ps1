--- conflicted
+++ resolved
@@ -889,54 +889,6 @@
         $telemetryDeployment.properties.template.outputs['telemetry'].value | Should -Be 'For more information, see https://aka.ms/avm/TelemetryInfo'
       }
 
-<<<<<<< HEAD
-      # It '[<moduleFolderName>] Telemetry deployment should have expected telemetry identifier.' -TestCases ($moduleFolderTestCases | Where-Object { $_.isTopLevelModule }) {
-
-      #   param(
-      #     [string] $templateFilePath,
-      #     [hashtable] $templateFileContent
-      #   )
-
-      #   # Use correct telemetry link based on file path
-      #   $telemetryCsvLink = $templateFilePath -match '[\\|\/]res[\\|\/]' ? $telemetryResCsvLink : $telemetryPtnCsvLink
-
-      #   # Fetch CSV
-      #   # =========
-      #   try {
-      #     $rawData = Invoke-WebRequest -Uri $telemetryCsvLink
-      #   } catch {
-      #     $errorMessage = "Failed to download telemetry CSV file from [$telemetryCsvLink] due to [{0}]." -f $_.Exception.Message
-      #     Write-Error $errorMessage
-      #     Set-ItResult -Skipped -Because $errorMessage
-      #   }
-      #   $csvData = $rawData.Content | ConvertFrom-Csv -Delimiter ','
-
-      #   # Get correct row item & expected identifier
-      #   # ==========================================
-      #   $moduleName = Get-BRMRepositoryName -TemplateFilePath $TemplateFilePath
-      #   $relevantCSVRow = $csvData | Where-Object {
-      #     $_.ModuleName -eq $moduleName
-      #   }
-
-      #   if (-not $relevantCSVRow) {
-      #     $errorMessage = "Failed to identify module [$moduleName]."
-      #     Write-Error $errorMessage
-      #     Set-ItResult -Skipped -Because $errorMessage
-      #   }
-      #   $expectedTelemetryIdentifier = $relevantCSVRow.TelemetryIdPrefix
-
-      #   # Collect resource & compare
-      #   # ==========================
-      #   # With the introduction of user defined types, the way resources are configured in the schema slightly changed. We have to account for that.
-      #   if ($templateFileContent.resources.GetType().Name -eq 'Object[]') {
-      #     $templateResources = $templateFileContent.resources
-      #   } else {
-      #     $templateResources = $templateFileContent.resources.Keys | ForEach-Object { $templateFileContent.resources[$_] }
-      #   }
-      #   $telemetryDeploymentName = ($templateResources | Where-Object { $_.condition -like '*telemetry*' }).name # The AVM telemetry prefix
-      #   $telemetryDeploymentName | Should -Match "$expectedTelemetryIdentifier"
-      # }
-=======
       It '[<moduleFolderName>] Telemetry deployment should have expected telemetry identifier.' -TestCases ($moduleFolderTestCases | Where-Object { $_.isTopLevelModule }) {
 
         param(
@@ -983,7 +935,6 @@
         $telemetryDeploymentName = ($templateResources | Where-Object { $_.condition -like '*telemetry*' -and $_.name -like '*46d3xbcp*' }).name # The AVM telemetry prefix
         $telemetryDeploymentName | Should -Match "$expectedTelemetryIdentifier"
       }
->>>>>>> a302384a
     }
 
     Context 'Output' {
