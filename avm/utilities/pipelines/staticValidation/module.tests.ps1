#Requires -Version 7

param (
  [Parameter(Mandatory = $false)]
  [array] $moduleFolderPaths = ((Get-ChildItem $repoRootPath -Recurse -Directory -Force).FullName | Where-Object {
            (Get-ChildItem $_ -File -Depth 0 -Include @('main.json', 'main.bicep') -Force).Count -gt 0
    }),

  [Parameter(Mandatory = $false)]
  [string] $repoRootPath = (Get-Item $PSScriptRoot).Parent.Parent.Parent.Parent.FullName,

  # Dedicated Tokens configuration hashtable containing the tokens and token prefix and suffix.
  [Parameter(Mandatory = $false)]
  [hashtable] $tokenConfiguration = @{},

  [Parameter(Mandatory = $false)]
  [bool] $AllowPreviewVersionsInAPITests = $true
)

Write-Verbose ("repoRootPath: $repoRootPath") -Verbose
Write-Verbose ("moduleFolderPaths: $($moduleFolderPaths.count)") -Verbose

$script:RGdeployment = 'https://schema.management.azure.com/schemas/2019-04-01/deploymentTemplate.json#'
$script:Subscriptiondeployment = 'https://schema.management.azure.com/schemas/2018-05-01/subscriptionDeploymentTemplate.json#'
$script:MGdeployment = 'https://schema.management.azure.com/schemas/2019-08-01/managementGroupDeploymentTemplate.json#'
$script:Tenantdeployment = 'https://schema.management.azure.com/schemas/2019-08-01/tenantDeploymentTemplate.json#'
$script:moduleFolderPaths = $moduleFolderPaths

# For runtime purposes, we cache the compiled template in a hashtable that uses a formatted relative module path as a key
$script:convertedTemplates = @{}

# Shared exception messages
$script:bicepTemplateCompilationFailedException = "Unable to compile the main.bicep template's content. This can happen if there is an error in the template. Please check if you can run the command ``bicep build {0} --stdout | ConvertFrom-Json -AsHashtable``." # -f $templateFilePath
$script:jsonTemplateLoadFailedException = "Unable to load the main.json template's content. This can happen if there is an error in the template. Please check if you can run the command `Get-Content {0} -Raw | ConvertFrom-Json -AsHashtable`." # -f $templateFilePath
$script:templateNotFoundException = 'No template file found in folder [{0}]' # -f $moduleFolderPath

# Import any helper function used in this test script
Import-Module (Join-Path $PSScriptRoot 'helper' 'helper.psm1') -Force

# $script:crossReferencedModuleList = Get-CrossReferencedModuleList

Describe 'File/folder tests' -Tag 'Modules' {

  Context 'General module folder tests' {

    $moduleFolderTestCases = [System.Collections.ArrayList] @()
    foreach ($moduleFolderPath in $moduleFolderPaths) {

      $resourceTypeIdentifier = ($moduleFolderPath -split '[\/|\\]{1}avm[\/|\\]{1}(res|ptn)[\/|\\]{1}')[2] -replace '\\', '/' # avm/res/<provider>/<resourceType>

      $moduleFolderTestCases += @{
        moduleFolderName = $resourceTypeIdentifier
        moduleFolderPath = $moduleFolderPath
        isTopLevelModule = ($resourceTypeIdentifier -split '[\/|\\]').Count -eq 2
      }
    }

    It '[<moduleFolderName>] Module should contain a [` main.bicep `] file.' -TestCases $moduleFolderTestCases {

      param( [string] $moduleFolderPath )

      $hasBicep = Test-Path (Join-Path -Path $moduleFolderPath 'main.bicep')
      $hasBicep | Should -Be $true
    }

    It '[<moduleFolderName>] Module should contain a [` main.json `] file.' -TestCases $moduleFolderTestCases {

      param( [string] $moduleFolderPath )

      $hasARM = Test-Path (Join-Path -Path $moduleFolderPath 'main.json')
      $hasARM | Should -Be $true
    }

    It '[<moduleFolderName>] Module should contain a [` README.md `] file.' -TestCases $moduleFolderTestCases {

      param(
        [string] $moduleFolderPath
      )

      $readMeFilePath = Join-Path -Path $moduleFolderPath 'README.md'
      $pathExisting = Test-Path $readMeFilePath
      $pathExisting | Should -Be $true

      $file = Get-Item -Path $readMeFilePath
      $file.Name | Should -BeExactly 'README.md'
    }

    It '[<moduleFolderName>] Module should contain a [` version.json `] file.' -TestCases ($moduleFolderTestCases | Where-Object { $_.isTopLevelModule }) {

      param (
        [string] $moduleFolderPath
      )

      $pathExisting = Test-Path (Join-Path -Path $moduleFolderPath 'version.json')
      $pathExisting | Should -Be $true
    }
  }

  Context 'tests folder' {

    $folderTestCases = [System.Collections.ArrayList]@()
    foreach ($moduleFolderPath in $moduleFolderPaths) {
      if (Test-Path (Join-Path $moduleFolderPath '.test')) {
        $folderTestCases += @{
          moduleFolderName = $moduleFolderPath.Replace('\', '/').Split('/avm/')[1]
          moduleFolderPath = $moduleFolderPath
          isTopLevelModule = (($moduleFolderPath -split '[\/|\\]avm[\/|\\]')[1] -split '[\/|\\]').Count -eq 3 # (res|ptn)/<provider>/<resourceType>
        }
      }
    }

    It '[<moduleFolderName>] Module should contain a [` tests `] folder.' -TestCases ($moduleFolderTestCases | Where-Object { $_.isTopLevelModule }) {

      param(
        [string] $moduleFolderPath
      )

      $pathExisting = Test-Path (Join-Path -Path $moduleFolderPath 'tests')
      $pathExisting | Should -Be $true
    }

    It '[<moduleFolderName>] Module should contain a [` tests/waf-aligned `] folder.' -TestCases ($moduleFolderTestCases | Where-Object { $_.isTopLevelModule }) {

      param(
        [string] $moduleFolderPath
      )

      $pathExisting = Test-Path (Join-Path -Path $moduleFolderPath 'tests' 'waf-aligned')
      $pathExisting | Should -Be $true
    }

    It '[<moduleFolderName>] Module should contain a [` min `] folder.' -TestCases ($moduleFolderTestCases | Where-Object { $_.isTopLevelModule }) {

      param(
        [string] $moduleFolderPath
      )

      $pathExisting = Test-Path (Join-Path -Path $moduleFolderPath 'tests' 'min')
      $pathExisting | Should -Be $true
    }

    It '[<moduleFolderName>] Folder should contain one or more test files.' -TestCases $folderTestCases {

      param(
        [string] $moduleFolderName,
        [string] $moduleFolderPath
      )

      $moduleTestFilePaths = Get-ModuleTestFileList -ModulePath $moduleFolderPath | ForEach-Object { Join-Path $moduleFolderPath $_ }
      $moduleTestFilePaths.Count | Should -BeGreaterThan 0
    }
  }
}

Describe 'Pipeline tests' -Tag 'Pipeline' {

  $moduleFolderTestCases = [System.Collections.ArrayList] @()
  foreach ($moduleFolderPath in $moduleFolderPaths) {

    $resourceTypeIdentifier = ($moduleFolderPath -split '[\/|\\]{1}avm[\/|\\]{1}(res|ptn)[\/|\\]{1}')[2] -replace '\\', '/' # avm/res/<provider>/<resourceType>

    $moduleFolderTestCases += @{
      moduleFolderName = $resourceTypeIdentifier
      isTopLevelModule = ($resourceTypeIdentifier -split '[\/|\\]').Count -eq 2
    }
  }

  It '[<moduleFolderName>] Module should have a GitHub workflow.' -TestCases ($moduleFolderTestCases | Where-Object { $_.isTopLevelModule }) {

    param(
      [string] $moduleFolderName
    )

    $workflowsFolderName = Join-Path $repoRootPath '.github' 'workflows'
    $workflowFileName = Get-PipelineFileName -ResourceIdentifier $moduleFolderName
    $workflowPath = Join-Path $workflowsFolderName $workflowFileName
    Test-Path $workflowPath | Should -Be $true -Because "path [$workflowPath] should exist."
  }
}

Describe 'Module tests' -Tag 'Module' {

  Context 'Readme content tests' -Tag 'Readme' {

    $readmeFileTestCases = [System.Collections.ArrayList] @()

    foreach ($moduleFolderPath in $moduleFolderPaths) {

      # For runtime purposes, we cache the compiled template in a hashtable that uses a formatted relative module path as a key
      $moduleFolderPathKey = $moduleFolderPath.Replace('\', '/').Split('/avm/')[1].Trim('/').Replace('/', '-')
      if (-not ($convertedTemplates.Keys -contains $moduleFolderPathKey)) {
        if (Test-Path (Join-Path $moduleFolderPath 'main.bicep')) {
          $templateFilePath = Join-Path $moduleFolderPath 'main.bicep'
          $templateContent = bicep build $templateFilePath --stdout | ConvertFrom-Json -AsHashtable

          if (-not $templateContent) {
            throw ($bicepTemplateCompilationFailedException -f $templateFilePath)
          }
        }
        elseIf (Test-Path (Join-Path $moduleFolderPath 'main.json')) {
          $templateFilePath = Join-Path $moduleFolderPath 'main.json'
          $templateContent = Get-Content $templateFilePath -Raw | ConvertFrom-Json -AsHashtable

          if (-not $templateContent) {
            throw ($jsonTemplateLoadFailedException -f $templateFilePath)
          }
        }
        else {
          throw ($templateNotFoundException -f $moduleFolderPath)
        }
        $convertedTemplates[$moduleFolderPathKey] = @{
          templateFilePath = $templateFilePath
          templateContent  = $templateContent
        }
      }
      else {
        $templateContent = $convertedTemplates[$moduleFolderPathKey].templateContent
        $templateFilePath = $convertedTemplates[$moduleFolderPathKey].templateFilePath
      }

      $resourceTypeIdentifier = ($moduleFolderPath -split '[\/|\\]{1}avm[\/|\\]{1}(res|ptn)[\/|\\]{1}')[2] -replace '\\', '/' # avm/res/<provider>/<resourceType>

      $readmeFileTestCases += @{
<<<<<<< HEAD
        moduleFolderName   = $resourceTypeIdentifier
        templateContent    = $templateContent
        templateFilePath   = $templateFilePath
        readMeFilePath     = Join-Path -Path $moduleFolderPath 'README.md'
        templateReferences = $crossReferencedModuleList[$resourceTypeIdentifier]
=======
        moduleFolderName       = $resourceTypeIdentifier
        moduleFolderPath       = $moduleFolderPath
        templateContent        = $templateContent
        templateFilePath       = $templateFilePath
        readMeFilePath         = Join-Path -Path $moduleFolderPath 'README.md'
        readMeContent          = Get-Content (Join-Path -Path $moduleFolderPath 'README.md')
        isTopLevelModule       = $resourceTypeIdentifier.Split('/').Count -eq 2 # <provider>/<resourceType>
        resourceTypeIdentifier = $resourceTypeIdentifier
        # templateReferences     = $crossReferencedModuleList[$resourceTypeIdentifier]
>>>>>>> f550b600
      }
    }

    It '[<moduleFolderName>] `Set-ModuleReadMe` script should not apply any updates.' -TestCases $readmeFileTestCases {

      param(
        [string] $moduleFolderName,
        [string] $templateFilePath,
        [hashtable] $templateContent,
        [string] $readMeFilePath
      )

      # Get current hash
      $fileHashBefore = (Get-FileHash $readMeFilePath).Hash

      # Load function
      . (Join-Path $repoRootPath 'avm' 'utilities' 'pipelines' 'sharedScripts' 'Set-ModuleReadMe.ps1')

      # Apply update with already compiled template content
      Set-ModuleReadMe -TemplateFilePath $templateFilePath -TemplateFileContent $templateContent

      # Get hash after 'update'
      $fileHashAfter = (Get-FileHash $readMeFilePath).Hash

      # Compare
      $filesAreTheSame = $fileHashBefore -eq $fileHashAfter
      if (-not $filesAreTheSame) {
        $diffReponse = git diff $readMeFilePath
        Write-Warning ($diffReponse | Out-String) -Verbose

        # Reset readme file to original state
        git checkout HEAD -- $readMeFilePath
      }

      $mdFormattedDiff = ($diffReponse -join '</br>') -replace '\|', '\|'
      $filesAreTheSame | Should -Be $true -Because ('The file hashes before and after applying the `Set-ModuleReadMe` function should be identical and should not have diff </br><pre>{0}</pre>. Please re-run the script for this module''s template.' -f $mdFormattedDiff)
    }
  }

  Context 'Compiled ARM template tests' -Tag 'ARM' {

    $armTemplateTestCases = [System.Collections.ArrayList] @()

    foreach ($moduleFolderPath in $moduleFolderPaths) {

      # Skipping folders without a [main.bicep] template
      $templateFilePath = Join-Path $moduleFolderPath 'main.bicep'
      if (-not (Test-Path $templateFilePath)) {
        continue
      }

      $resourceTypeIdentifier = ($moduleFolderPath -split '[\/|\\]{1}avm[\/|\\]{1}(res|ptn)[\/|\\]{1}')[2] -replace '\\', '/' # avm/res/<provider>/<resourceType>

      $armTemplateTestCases += @{
        moduleFolderName = $resourceTypeIdentifier
        moduleFolderPath = $moduleFolderPath
        templateFilePath = $templateFilePath
      }
    }

    It '[<moduleFolderName>] Compiled ARM template should be latest.' -TestCases $armTemplateTestCases {

      param(
        [string] $moduleFolderName,
        [string] $moduleFolderPath,
        [string] $templateFilePath
      )

      $armTemplatePath = Join-Path $moduleFolderPath 'main.json'

      # Current json
      if (-not (Test-Path $armTemplatePath)) {
        throw "[main.json] file for module [$moduleFolderName] is missing."
      }

      $originalJson = Remove-JSONMetadata -TemplateObject (Get-Content $armTemplatePath -Raw | ConvertFrom-Json -Depth 99 -AsHashtable)
      $originalJson = ConvertTo-OrderedHashtable -JSONInputObject (ConvertTo-Json $originalJson -Depth 99)

      # Recompile json
      $null = Remove-Item -Path $armTemplatePath -Force
      bicep build $templateFilePath

      $newJson = Remove-JSONMetadata -TemplateObject (Get-Content $armTemplatePath -Raw | ConvertFrom-Json -Depth 99 -AsHashtable)
      $newJson = ConvertTo-OrderedHashtable -JSONInputObject (ConvertTo-Json $newJson -Depth 99)

      # compare
            (ConvertTo-Json $originalJson -Depth 99) | Should -Be (ConvertTo-Json $newJson -Depth 99) -Because "the [$moduleFolderName] [main.json] should be based on the latest [main.bicep] file. Please run [` bicep build >bicepFilePath< `] using the latest Bicep CLI version."

      # Reset template file to original state
      git checkout HEAD -- $armTemplatePath
    }
  }

  Context 'General template tests' -Tag 'Template' {

    $deploymentFolderTestCases = [System.Collections.ArrayList] @()
    foreach ($moduleFolderPath in $moduleFolderPaths) {

      # For runtime purposes, we cache the compiled template in a hashtable that uses a formatted relative module path as a key
      $moduleFolderPathKey = $moduleFolderPath.Replace('\', '/').Split('/avm/')[1].Trim('/').Replace('/', '-')
      if (-not ($convertedTemplates.Keys -contains $moduleFolderPathKey)) {
        if (Test-Path (Join-Path $moduleFolderPath 'main.bicep')) {
          $templateFilePath = Join-Path $moduleFolderPath 'main.bicep'
          $templateContent = bicep build $templateFilePath --stdout | ConvertFrom-Json -AsHashtable

          if (-not $templateContent) {
            throw ($bicepTemplateCompilationFailedException -f $templateFilePath)
          }
        }
        elseIf (Test-Path (Join-Path $moduleFolderPath 'main.json')) {
          $templateFilePath = Join-Path $moduleFolderPath 'main.json'
          $templateContent = Get-Content $templateFilePath -Raw | ConvertFrom-Json -AsHashtable

          if (-not $templateContent) {
            throw ($jsonTemplateLoadFailedException -f $templateFilePath)
          }
        }
        else {
          throw ($templateNotFoundException -f $moduleFolderPath)
        }
        $convertedTemplates[$moduleFolderPathKey] = @{
          templateFilePath = $templateFilePath
          templateContent  = $templateContent
        }
      }
      else {
        $templateContent = $convertedTemplates[$moduleFolderPathKey].templateContent
        $templateFilePath = $convertedTemplates[$moduleFolderPathKey].templateFilePath
      }

      # Parameter file test cases
      $testFileTestCases = @()
      $templateFile_Parameters = $templateContent.parameters
      $TemplateFile_AllParameterNames = $templateFile_Parameters.Keys | Sort-Object
      $TemplateFile_RequiredParametersNames = ($templateFile_Parameters.Keys | Where-Object { -not $templateFile_Parameters[$_].ContainsKey('defaultValue') }) | Sort-Object

      if (Test-Path (Join-Path $moduleFolderPath 'tests')) {

        # Can be removed after full migration to bicep test files
        $moduleTestFilePaths = Get-ModuleTestFileList -ModulePath $moduleFolderPath | ForEach-Object { Join-Path $moduleFolderPath $_ }

        foreach ($moduleTestFilePath in $moduleTestFilePaths) {
          $deploymentFileContent = bicep build $moduleTestFilePath --stdout | ConvertFrom-Json -AsHashtable
          $deploymentTestFile_AllParameterNames = $deploymentFileContent.resources[-1].properties.parameters.Keys | Sort-Object # The last resource should be the test

          $testFileTestCases += @{
            testFile_Path                        = $moduleTestFilePath
            testFile_Name                        = Split-Path $moduleTestFilePath -Leaf
            testFile_AllParameterNames           = $deploymentTestFile_AllParameterNames
            templateFile_AllParameterNames       = $TemplateFile_AllParameterNames
            templateFile_RequiredParametersNames = $TemplateFile_RequiredParametersNames
            tokenConfiguration                   = $tokenConfiguration
          }
        }
      }

      $resourceTypeIdentifier = ($moduleFolderPath -split '[\/|\\]{1}avm[\/|\\]{1}(res|ptn)[\/|\\]{1}')[2] -replace '\\', '/' # avm/res/<provider>/<resourceType>

      # Test file setup
      $deploymentFolderTestCases += @{
        moduleFolderName  = $resourceTypeIdentifier
        templateContent   = $templateContent
        templateFilePath  = $templateFilePath
        testFileTestCases = $testFileTestCases
        readMeFilePath    = Join-Path (Split-Path $templateFilePath) 'README.md'
      }
    }

    It '[<moduleFolderName>] The template file should not be empty.' -TestCases $deploymentFolderTestCases {

      param(
        [string] $moduleFolderName,
        [hashtable] $templateContent
      )
      $templateContent | Should -Not -BeNullOrEmpty
    }

    It '[<moduleFolderName>] Template schema version should be the latest.' -TestCases $deploymentFolderTestCases {
      # the actual value changes depending on the scope of the template (RG, subscription, MG, tenant) !!
      # https://learn.microsoft.com/en-us/azure/azure-resource-manager/templates/template-syntax
      param(
        [string] $moduleFolderName,
        [hashtable] $templateContent
      )

      $Schemaverion = $templateContent.'$schema'
      $SchemaArray = @()
      if ($Schemaverion -eq $RGdeployment) {
        $SchemaOutput = $true
      }
      elseIf ($Schemaverion -eq $Subscriptiondeployment) {
        $SchemaOutput = $true
      }
      elseIf ($Schemaverion -eq $MGdeployment) {
        $SchemaOutput = $true
      }
      elseIf ($Schemaverion -eq $Tenantdeployment) {
        $SchemaOutput = $true
      }
      else {
        $SchemaOutput = $false
      }
      $SchemaArray += $SchemaOutput
      $SchemaArray | Should -Not -Contain $false
    }

    It '[<moduleFolderName>] Template schema should use HTTPS reference.' -TestCases $deploymentFolderTestCases {

      param(
        [string] $moduleFolderName,
        [hashtable] $templateContent
      )
      $Schemaverion = $templateContent.'$schema'
            ($Schemaverion.Substring(0, 5) -eq 'https') | Should -Be $true
    }

    It '[<moduleFolderName>] The template file should contain required elements [schema], [contentVersion], [resources].' -TestCases $deploymentFolderTestCases {

      param(
        [string] $moduleFolderName,
        [hashtable] $templateContent
      )
      $templateContent.Keys | Should -Contain '$schema'
      $templateContent.Keys | Should -Contain 'contentVersion'
      $templateContent.Keys | Should -Contain 'resources'
    }

    # TODO: Should be null, not empty
    It '[<moduleFolderName>] If delete lock is implemented, the template should have a lock parameter with an empty default value.' -TestCases $deploymentFolderTestCases {

      param(
        [string] $moduleFolderName,
        [hashtable] $templateContent
      )
      if ($lock = $templateContent.parameters.lock) {
        $lock.Keys | Should -Contain 'defaultValue'
        $lock.defaultValue | Should -Be ''
      }
    }

    It '[<moduleFolderName>] Parameter names should be camel-cased (no dashes or underscores and must start with lower-case letter).' -TestCases $deploymentFolderTestCases {

      param(
        [string] $moduleFolderName,
        [hashtable] $templateContent
      )

      if (-not $templateContent.parameters) {
        Set-ItResult -Skipped -Because 'the module template has no parameters.'
        return
      }

      $CamelCasingFlag = @()
      $Parameter = $templateContent.parameters.Keys
      foreach ($Param in $Parameter) {
        if ($Param.substring(0, 1) -cnotmatch '[a-z]' -or $Param -match '-' -or $Param -match '_') {
          $CamelCasingFlag += $false
        }
        else {
          $CamelCasingFlag += $true
        }
      }
      $CamelCasingFlag | Should -Not -Contain $false
    }

    It '[<moduleFolderName>] Variable names should be camel-cased (no dashes or underscores and must start with lower-case letter).' -TestCases $deploymentFolderTestCases {

      param(
        [string] $moduleFolderName,
        [hashtable] $templateContent
      )

      if (-not $templateContent.variables) {
        Set-ItResult -Skipped -Because 'the module template has no variables.'
        return
      }

      $CamelCasingFlag = @()
      $Variable = $templateContent.variables.Keys

      foreach ($Variab in $Variable) {
        if ($Variab.substring(0, 1) -cnotmatch '[a-z]' -or $Variab -match '-') {
          $CamelCasingFlag += $false
        }
        else {
          $CamelCasingFlag += $true
        }
      }
      $CamelCasingFlag | Should -Not -Contain $false
    }

    It '[<moduleFolderName>] Output names should be camel-cased (no dashes or underscores and must start with lower-case letter).' -TestCases $deploymentFolderTestCases {

      param(
        [string] $moduleFolderName,
        [hashtable] $templateContent
      )
      $CamelCasingFlag = @()
      $Outputs = $templateContent.outputs.Keys

      foreach ($Output in $Outputs) {
        if ($Output.substring(0, 1) -cnotmatch '[a-z]' -or $Output -match '-' -or $Output -match '_') {
          $CamelCasingFlag += $false
        }
        else {
          $CamelCasingFlag += $true
        }
      }
      $CamelCasingFlag | Should -Not -Contain $false
    }

    It '[<moduleFolderName>] Telemetry deployment should be present in the template.' -TestCases $deploymentFolderTestCases {

      param(
        [string] $moduleFolderName,
        [hashtable] $templateContent
      )
      $enableDefaultTelemetryFlag = @()
      $Schemaverion = $templateContent.'$schema'
      if ((($Schemaverion.Split('/')[5]).Split('.')[0]) -eq (($RGdeployment.Split('/')[5]).Split('.')[0])) {
        if (($templateContent.resources.type -ccontains 'Microsoft.Resources/deployments' -and $templateContent.resources.condition -like "*[parameters('enableDefaultTelemetry')]*") -or ($templateContent.resources.resources.type -ccontains 'Microsoft.Resources/deployments' -and $templateContent.resources.resources.condition -like "*[parameters('enableDefaultTelemetry')]*")) {
          $enableDefaultTelemetryFlag += $true
        }
        else {
          $enableDefaultTelemetryFlag += $false
        }
      }
      $enableDefaultTelemetryFlag | Should -Not -Contain $false
    }

    It '[<moduleFolderName>] The Location should be defined as a parameter, with the default value of [resourceGroup().Location] or global for ResourceGroup deployment scope.' -TestCases $deploymentFolderTestCases {

      param(
        [string] $moduleFolderName,
        [hashtable] $templateContent
      )
      $LocationFlag = $true
      $Schemaverion = $templateContent.'$schema'
      if ((($Schemaverion.Split('/')[5]).Split('.')[0]) -eq (($RGdeployment.Split('/')[5]).Split('.')[0])) {
        $Locationparamoutputvalue = $templateContent.parameters.location.defaultValue
        $Locationparamoutput = $templateContent.parameters.Keys
        if ($Locationparamoutput -contains 'Location') {
          if ($Locationparamoutputvalue -eq '[resourceGroup().Location]' -or $Locationparamoutputvalue -eq 'global') {
            $LocationFlag = $true
          }
          else {

            $LocationFlag = $false
          }
          $LocationFlag | Should -Contain $true
        }
      }
    }

    # ? remove ? or update specs
    It '[<moduleFolderName>] Location output should be returned for resources that use it.' -TestCases $deploymentFolderTestCases {

      param(
        [string] $moduleFolderName,
        [hashtable] $templateContent,
        [string] $templateFilePath
      )

      $outputs = $templateContent.outputs

      $primaryResourceType = (Split-Path $TemplateFilePath -Parent).Replace('\', '/').split('/avm/')[1]
      $primaryResourceTypeResource = $templateContent.resources | Where-Object { $_.type -eq $primaryResourceType }

      if ($primaryResourceTypeResource.keys -contains 'location' -and $primaryResourceTypeResource.location -ne 'global') {
        # If the main resource has a location property, an output should be returned too
        $outputs.keys | Should -Contain 'location'

        # It should further reference the location property of the primary resource and not e.g. the location input parameter
        $outputs.location.value | Should -Match $primaryResourceType
      }
    }

    # ? remove ? or update specs
    It '[<moduleFolderName>] Resource Group output should exist for resources that are deployed into a resource group scope.' -TestCases $deploymentFolderTestCases {

      param(
        [string] $moduleFolderName,
        [hashtable] $templateContent,
        [string] $templateFilePath
      )

      $outputs = $templateContent.outputs.Keys
      $deploymentScope = Get-ScopeOfTemplateFile -TemplateFilePath $templateFilePath

      if ($deploymentScope -eq 'resourceGroup') {
        $outputs | Should -Contain 'resourceGroupName'
      }
    }

    It '[<moduleFolderName>] Resource name output should exist.' -TestCases $deploymentFolderTestCases {

      param(
        [string] $moduleFolderName,
        [hashtable] $templateContent,
        $templateFilePath
      )

      # check if module contains a 'primary' resource we could draw a name from
      $moduleResourceType = (Split-Path (($templateFilePath -replace '\\', '/') -split '/avm/')[1] -Parent) -replace '\\', '/'
      if ($templateContent.resources.type -notcontains $moduleResourceType) {
        Set-ItResult -Skipped -Because 'the module template has no primary resource to fetch a name from.'
        return
      }

      # Otherwise test for standard outputs
      $outputs = $templateContent.outputs.Keys
      $outputs | Should -Contain 'name'
    }

    It '[<moduleFolderName>] Resource ID output should exist.' -TestCases $deploymentFolderTestCases {

      param(
        [string] $moduleFolderName,
        [hashtable] $templateContent,
        [string] $templateFilePath,
        [string] $readMeFilePath
      )

      # We're fetching the primary resource type from the first line of the readme
      $readMeFileContentHeader = (Get-Content -Path $readMeFilePath)[0]
      if ($readMeFileContentHeader -match '^.*`\[(.+)\]`.*') {
        $primaryResourceType = $matches[1]
      }
      else {
        Write-Error "Cannot identity primary resource type in readme header [$readMeFileContentHeader] and cannot execute the test."
        return
      }

      # check if module contains a 'primary' resource we could draw a resource ID from
      if ($templateContent.resources.type -notcontains $primaryResourceType) {
        Set-ItResult -Skipped -Because 'the module template has no primary resource to fetch a resource ID from.'
        return
      }

      # Otherwise test for standard outputs
      $outputs = $templateContent.outputs.Keys
      $outputs | Should -Contain 'resourceId'
    }

    It '[<moduleFolderName>] Principal ID output should exist, if supported.' -TestCases $deploymentFolderTestCases {

      param(
        [string] $moduleFolderName,
        [hashtable] $templateContent,
        [string] $templateFilePath
      )

      if ($templateContent.parameters.Keys -notcontains 'managedIdentities') {
        Set-ItResult -Skipped -Because 'the module template seems not to support an identity object.'
        return
      }


      # Otherwise test for standard outputs
      $outputs = $templateContent.outputs.Keys
      $outputs | Should -Contain 'systemAssignedMIPrincipalId'
    }

    It "[<moduleFolderName>] Each parameters' description should start with a one word category starting with a capital letter, followed by a dot, a space and the actual description text ending with a dot." -TestCases $deploymentFolderTestCases {

      param(
        [string] $moduleFolderName,
        [hashtable] $templateContent
      )

      if (-not $templateContent.parameters) {
        Set-ItResult -Skipped -Because 'the module template has no parameters.'
        return
      }

      $incorrectParameters = @()
      $templateParameters = $templateContent.parameters.Keys
      foreach ($parameter in $templateParameters) {
        $data = ($templateContent.parameters.$parameter.metadata).description
        if ($data -notmatch '(?s)^[A-Z][a-zA-Z]+\. .+\.$') {
          $incorrectParameters += $parameter
        }
      }
      $incorrectParameters | Should -BeNullOrEmpty
    }

    # TODO: Update specs with note
    It "[<moduleFolderName>] Conditional parameters' description should contain 'Required if' followed by the condition making the parameter required." -TestCases $deploymentFolderTestCases {

      param(
        [string] $moduleFolderName,
        [hashtable] $templateContent
      )

      if (-not $templateContent.parameters) {
        Set-ItResult -Skipped -Because 'the module template has no parameters.'
        return
      }

      $incorrectParameters = @()
      $templateParameters = $templateContent.parameters.Keys
      foreach ($parameter in $templateParameters) {
        $data = ($templateContent.parameters.$parameter.metadata).description
        switch -regex ($data) {
          '^Conditional. .*' {
            if ($data -notmatch '.*\. Required if .*') {
              $incorrectParameters += $parameter
            }
          }
        }
      }
      $incorrectParameters | Should -BeNullOrEmpty
    }

    It "[<moduleFolderName>] outputs' description should start with a capital letter and contain text ending with a dot." -TestCases $deploymentFolderTestCases {

      param(
        [string] $moduleFolderName,
        [hashtable] $templateContent
      )

      if (-not $templateContent.outputs) {
        Set-ItResult -Skipped -Because 'the module template has no outputs.'
        return
      }

      $incorrectOutputs = @()
      $templateOutputs = $templateContent.outputs.Keys
      foreach ($output in $templateOutputs) {
        $data = ($templateContent.outputs.$output.metadata).description
        if ($data -notmatch '(?s)^[A-Z].+\.$') {
          $incorrectOutputs += $output
        }
      }
      $incorrectOutputs | Should -BeNullOrEmpty
    }

    # Update to work with nullable parameters
    It '[<moduleFolderName>] All non-required parameters in template file should not have description that start with "Required.".' -TestCases $deploymentFolderTestCases {
      param (
        [hashtable[]] $testFileTestCases,
        [hashtable] $templateContent
      )

      foreach ($parameterFileTestCase in $testFileTestCases) {
        $templateFile_RequiredParametersNames = $parameterFileTestCase.templateFile_RequiredParametersNames
        $templateFile_AllParameterNames = $parameterFileTestCase.templateFile_AllParameterNames
        $nonRequiredParameterNames = $templateFile_AllParameterNames | Where-Object { $_ -notin $templateFile_RequiredParametersNames }

        $incorrectParameters = $nonRequiredParameterNames | Where-Object { ($templateContent.parameters[$_].defaultValue) -and ($templateContent.parameters[$_].metadata.description -like 'Required. *') }
        $incorrectParameters.Count | Should -Be 0 -Because ('all non-required parameters in the template file should not have a description that starts with "Required.". Found incorrect items: [{0}].' -f ($incorrectParameters -join ', '))
      }
    }
  }

  Context 'Metadata content tests' -Tag 'Metadata' {

    ####################
    ##   Test Cases   ##
    ####################
    $metadataFileTestCases = [System.Collections.ArrayList] @()

    foreach ($moduleFolderPath in $moduleFolderPaths) {

      $moduleFolderName = $moduleFolderPath.Replace('\', '/').Split('/avm/')[1]

      # For runtime purposes, we cache the compiled template in a hashtable that uses a formatted relative module path as a key
      $moduleFolderPathKey = $moduleFolderPath.Replace('\', '/').Split('/avm/')[1].Trim('/').Replace('/', '-')
      if (-not ($convertedTemplates.Keys -contains $moduleFolderPathKey)) {
        if (Test-Path (Join-Path $moduleFolderPath 'main.bicep')) {
          $templateFilePath = Join-Path $moduleFolderPath 'main.bicep'
          $templateContent = bicep build $templateFilePath --stdout | ConvertFrom-Json -AsHashtable

          if (-not $templateContent) {
            throw ($bicepTemplateCompilationFailedException -f $templateFilePath)
          }
        }
        elseIf (Test-Path (Join-Path $moduleFolderPath 'main.json')) {
          $templateFilePath = Join-Path $moduleFolderPath 'main.json'
          $templateContent = Get-Content $templateFilePath -Raw | ConvertFrom-Json -AsHashtable

          if (-not $templateContent) {
            throw ($jsonTemplateLoadFailedException -f $templateFilePath)
          }
        }
        else {
          throw ($templateNotFoundException -f $moduleFolderPath)
        }
        $convertedTemplates[$moduleFolderPathKey] = @{
          templateContent = $templateContent
        }
      }
      else {
        $templateContent = $convertedTemplates[$moduleFolderPathKey].templateContent
      }

      $metadataFileTestCases += @{
        moduleFolderName    = $resourceTypeIdentifier
        templateFileContent = $templateContent
      }
    }

    ###############
    ##   Tests   ##
    ###############
    It '[<moduleFolderName>] template file should have a module name specified.' -TestCases $metadataFileTestCases {

      param(
        [string] $moduleFolderName,
        [hashtable] $templateFileContent
      )

      $templateFileContent.metadata.name | Should -Not -BeNullOrEmpty
    }

    It '[<moduleFolderName>] template file should have a module description specified.' -TestCases $metadataFileTestCases {

      param(
        [string] $moduleFolderName,
        [hashtable] $templateFileContent
      )

      $templateFileContent.metadata.description | Should -Not -BeNullOrEmpty
    }

    It '[<moduleFolderName>] template file should have a module owner specified.' -TestCases $metadataFileTestCases {

      param(
        [string] $moduleFolderName,
        [hashtable] $templateFileContent
      )

      $templateFileContent.metadata.owner | Should -Not -BeNullOrEmpty
    }
  }
}

Describe 'Test file tests' -Tag 'TestTemplate' {

  Context 'General test file' {

    $deploymentTestFileTestCases = @()

    foreach ($moduleFolderPath in $moduleFolderPaths) {
      if (Test-Path (Join-Path $moduleFolderPath 'tests')) {
        $testFilePaths = Get-ModuleTestFileList -ModulePath $moduleFolderPath | ForEach-Object { Join-Path $moduleFolderPath $_ }
        foreach ($testFilePath in $testFilePaths) {
          $testFileContent = Get-Content $testFilePath
          $resourceTypeIdentifier = ($moduleFolderPath -split '[\/|\\]{1}avm[\/|\\]{1}(res|ptn)[\/|\\]{1}')[2] -replace '\\', '/' # avm/res/<provider>/<resourceType>

          $deploymentTestFileTestCases += @{
            testFilePath     = $testFilePath
            testFileContent  = $testFileContent
            moduleFolderName = $resourceTypeIdentifier
          }
        }
      }
    }

    It "[<moduleFolderName>] Bicep test deployment files should invoke test like [`module testDeployment '../.*main.bicep' = {`]" -TestCases $deploymentTestFileTestCases {

      param(
        [object[]] $testFileContent
      )

      $testIndex = ($testFileContent | Select-String ("^module testDeployment '..\/.*main.bicep' = {$") | ForEach-Object { $_.LineNumber - 1 })[0]

      $testIndex -ne -1 | Should -Be $true -Because 'the module test invocation should be in the expected format to allow identification.'
    }

    It '[<moduleFolderName>] Bicep test deployment name should contain [`-test-`].' -TestCases $deploymentTestFileTestCases {

      param(
        [object[]] $testFileContent
      )

      $expectedNameFormat = ($testFileContent | Out-String) -match '\s*name:.+-test-.+\s*'

      $expectedNameFormat | Should -Be $true -Because 'the handle ''-test-'' should be part of the module test invocation''s resource name to allow identification.'
    }

    It '[<moduleFolderName>] Bicep test deployment should have parameter [`serviceShort`].' -TestCases $deploymentTestFileTestCases {

      param(
        [object[]] $testFileContent
      )

      $hasExpectedParam = ($testFileContent | Out-String) -match '\s*param\s+serviceShort\s+string\s*'

      $hasExpectedParam | Should -Be $true
    }
  }
}

# Describe 'API version tests' -Tag 'ApiCheck' {

#     $testCases = @()
#     $apiSpecsFilePath = Join-Path $repoRootPath 'utilities' 'src' 'apiSpecsList.json'

#     if (-not (Test-Path $apiSpecsFilePath)) {
#         Write-Verbose "Skipping API tests as no API version are available in path [$apiSpecsFilePath]"
#         return
#     }

#     $ApiVersions = Get-Content -Path $apiSpecsFilePath -Raw | ConvertFrom-Json
#     foreach ($moduleFolderPath in $moduleFolderPaths) {

#         $moduleFolderName = $moduleFolderPath.Replace('\', '/').Split('/avm/')[1]

#         # For runtime purposes, we cache the compiled template in a hashtable that uses a formatted relative module path as a key
#         $moduleFolderPathKey = $moduleFolderPath.Replace('\', '/').Split('/avm/')[1].Trim('/').Replace('/', '-')
#         if (-not ($convertedTemplates.Keys -contains $moduleFolderPathKey)) {
#             if (Test-Path (Join-Path $moduleFolderPath 'main.bicep')) {
#                 $templateFilePath = Join-Path $moduleFolderPath 'main.bicep'
#                 $templateContent = bicep build $templateFilePath --stdout | ConvertFrom-Json -AsHashtable

#                 if (-not $templateContent) {
#                     throw ($bicepTemplateCompilationFailedException -f $templateFilePath)
#                 }
#             } elseIf (Test-Path (Join-Path $moduleFolderPath 'main.json')) {
#                 $templateFilePath = Join-Path $moduleFolderPath 'main.json'
#                 $templateContent = Get-Content $templateFilePath -Raw | ConvertFrom-Json -AsHashtable

#                 if (-not $templateContent) {
#                     throw ($jsonTemplateLoadFailedException -f $templateFilePath)
#                 }
#             } else {
#                 throw ($templateNotFoundException -f $moduleFolderPath)
#             }
#             $convertedTemplates[$moduleFolderPathKey] = @{
#                 templateFilePath = $templateFilePath
#                 templateContent  = $templateContent
#             }
#         } else {
#             $templateContent = $convertedTemplates[$moduleFolderPathKey].templateContent
#             $templateFilePath = $convertedTemplates[$moduleFolderPathKey].templateFilePath
#         }

#         $nestedResources = Get-NestedResourceList -TemplateFileContent $templateContent | Where-Object {
#             $_.type -notin @('Microsoft.Resources/deployments') -and $_
#         } | Select-Object 'Type', 'ApiVersion' -Unique | Sort-Object Type

#         foreach ($resource in $nestedResources) {

#             switch ($resource.type) {
#                 { $PSItem -like '*diagnosticsettings*' } {
#                     $testCases += @{
#                         moduleName                     = $moduleFolderName
#                         resourceType                   = 'diagnosticsettings'
#                         ProviderNamespace              = 'Microsoft.Insights'
#                         TargetApi                      = $resource.ApiVersion
#                         AvailableApiVersions           = $ApiVersions
#                         AllowPreviewVersionsInAPITests = $AllowPreviewVersionsInAPITests
#                     }
#                     break
#                 }
#                 { $PSItem -like '*locks' } {
#                     $testCases += @{
#                         moduleName                     = $moduleFolderName
#                         resourceType                   = 'locks'
#                         ProviderNamespace              = 'Microsoft.Authorization'
#                         TargetApi                      = $resource.ApiVersion
#                         AvailableApiVersions           = $ApiVersions
#                         AllowPreviewVersionsInAPITests = $AllowPreviewVersionsInAPITests
#                     }
#                     break
#                 }
#                 { $PSItem -like '*roleAssignments' } {
#                     $testCases += @{
#                         moduleName                     = $moduleFolderName
#                         resourceType                   = 'roleassignments'
#                         ProviderNamespace              = 'Microsoft.Authorization'
#                         TargetApi                      = $resource.ApiVersion
#                         AvailableApiVersions           = $ApiVersions
#                         AllowPreviewVersionsInAPITests = $AllowPreviewVersionsInAPITests
#                     }
#                     break
#                 }
#                 { $PSItem -like '*privateEndpoints' -and ($PSItem -notlike '*managedPrivateEndpoints') } {
#                     $testCases += @{
#                         moduleName                     = $moduleFolderName
#                         resourceType                   = 'privateEndpoints'
#                         ProviderNamespace              = 'Microsoft.Network'
#                         TargetApi                      = $resource.ApiVersion
#                         AvailableApiVersions           = $ApiVersions
#                         AllowPreviewVersionsInAPITests = $AllowPreviewVersionsInAPITests
#                     }
#                     break
#                 }
#                 Default {
#                     $ProviderNamespace, $rest = $resource.Type.Split('/')
#                     $testCases += @{
#                         moduleName                     = $moduleFolderName
#                         resourceType                   = $rest -join '/'
#                         ProviderNamespace              = $ProviderNamespace
#                         TargetApi                      = $resource.ApiVersion
#                         AvailableApiVersions           = $ApiVersions
#                         AllowPreviewVersionsInAPITests = $AllowPreviewVersionsInAPITests
#                     }
#                     break
#                 }
#             }
#         }
#     }

#     It 'In [<moduleName>] used resource type [<ResourceType>] should use one of the recent API version(s). Currently using [<TargetApi>].' -TestCases $TestCases {

#         param(
#             [string] $moduleName,
#             [string] $ResourceType,
#             [string] $TargetApi,
#             [string] $ProviderNamespace,
#             [PSCustomObject] $AvailableApiVersions,
#             [bool] $AllowPreviewVersionsInAPITests
#         )

#         if (-not (($AvailableApiVersions | Get-Member -Type NoteProperty).Name -contains $ProviderNamespace)) {
#             Write-Warning "[API Test] The Provider Namespace [$ProviderNamespace] is missing in your Azure API versions file. Please consider updating it and if it is still missing to open an issue in the 'AzureAPICrawler' PowerShell module's GitHub repository."
#             Set-ItResult -Skipped -Because "The Azure API version file is missing the Provider Namespace [$ProviderNamespace]."
#             return
#         }
#         if (-not (($AvailableApiVersions.$ProviderNamespace | Get-Member -Type NoteProperty).Name -contains $ResourceType)) {
#             Write-Warning "[API Test] The Provider Namespace [$ProviderNamespace] is missing the Resource Type [$ResourceType] in your API versions file. Please consider updating it and if it is still missing to open an issue in the 'AzureAPICrawler' PowerShell module's GitHub repository."
#             Set-ItResult -Skipped -Because "The Azure API version file is missing the Resource Type [$ResourceType] for Provider Namespace [$ProviderNamespace]."
#             return
#         }

#         $resourceTypeApiVersions = $AvailableApiVersions.$ProviderNamespace.$ResourceType

#         if (-not $resourceTypeApiVersions) {
#             Write-Warning ('[API Test] We are currently unable to determine the available API versions for resource type [{0}/{1}].' -f $ProviderNamespace, $resourceType)
#             continue
#         }

#         $approvedApiVersions = @()
#         if ($AllowPreviewVersionsInAPITests) {
#             # We allow the latest 5 including previews (in case somebody wants to use preview), or the latest 3 non-preview
#             $approvedApiVersions += $resourceTypeApiVersions | Select-Object -Last 5
#             $approvedApiVersions += $resourceTypeApiVersions | Where-Object { $_ -notlike '*-preview' } | Select-Object -Last 5
#         } else {
#             # We allow the latest 5 non-preview preview
#             $approvedApiVersions += $resourceTypeApiVersions | Where-Object { $_ -notlike '*-preview' } | Select-Object -Last 5
#         }

#         $approvedApiVersions = $approvedApiVersions | Sort-Object -Unique -Descending
#         $approvedApiVersions | Should -Contain $TargetApi

#         # Provide a warning if an API version is second to next to expire.
#         if ($approvedApiVersions -contains $TargetApi) {
#             $indexOfVersion = $approvedApiVersions.IndexOf($TargetApi)

#             # Example
#             # Available versions:
#             #
#             # 2017-08-01-beta
#             # 2017-08-01        < $TargetApi (Index = 1)
#             # 2017-07-14
#             # 2016-05-16

#             if ($indexOfVersion -gt ($approvedApiVersions.Count - 2)) {
#                 $newerAPIVersions = $approvedApiVersions[0..($indexOfVersion - 1)]
#                 Write-Warning ("The used API version [$TargetApi] for Resource Type [$ProviderNamespace/$ResourceType] will soon expire. Please consider updating it. Consider using one of the newer API versions [{0}]" -f ($newerAPIVersions -join ', '))
#             }
#         }
#     }
# }<|MERGE_RESOLUTION|>--- conflicted
+++ resolved
@@ -221,23 +221,11 @@
       $resourceTypeIdentifier = ($moduleFolderPath -split '[\/|\\]{1}avm[\/|\\]{1}(res|ptn)[\/|\\]{1}')[2] -replace '\\', '/' # avm/res/<provider>/<resourceType>
 
       $readmeFileTestCases += @{
-<<<<<<< HEAD
         moduleFolderName   = $resourceTypeIdentifier
         templateContent    = $templateContent
         templateFilePath   = $templateFilePath
         readMeFilePath     = Join-Path -Path $moduleFolderPath 'README.md'
         templateReferences = $crossReferencedModuleList[$resourceTypeIdentifier]
-=======
-        moduleFolderName       = $resourceTypeIdentifier
-        moduleFolderPath       = $moduleFolderPath
-        templateContent        = $templateContent
-        templateFilePath       = $templateFilePath
-        readMeFilePath         = Join-Path -Path $moduleFolderPath 'README.md'
-        readMeContent          = Get-Content (Join-Path -Path $moduleFolderPath 'README.md')
-        isTopLevelModule       = $resourceTypeIdentifier.Split('/').Count -eq 2 # <provider>/<resourceType>
-        resourceTypeIdentifier = $resourceTypeIdentifier
-        # templateReferences     = $crossReferencedModuleList[$resourceTypeIdentifier]
->>>>>>> f550b600
       }
     }
 
