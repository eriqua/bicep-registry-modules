#Requires -Version 7

param (
  [Parameter(Mandatory = $false)]
  [array] $moduleFolderPaths = ((Get-ChildItem $repoRootPath -Recurse -Directory -Force).FullName | Where-Object {
            (Get-ChildItem $_ -File -Depth 0 -Include @('main.json', 'main.bicep') -Force).Count -gt 0
    }),

  [Parameter(Mandatory = $false)]
  [string] $repoRootPath = (Get-Item $PSScriptRoot).Parent.Parent.Parent.Parent.FullName,

  # Dedicated Tokens configuration hashtable containing the tokens and token prefix and suffix.
  [Parameter(Mandatory = $false)]
  [hashtable] $tokenConfiguration = @{},

  [Parameter(Mandatory = $false)]
  [bool] $AllowPreviewVersionsInAPITests = $true
)

Write-Verbose ("repoRootPath: $repoRootPath") -Verbose
Write-Verbose ("moduleFolderPaths: $($moduleFolderPaths.count)") -Verbose

$script:RGdeployment = 'https://schema.management.azure.com/schemas/2019-04-01/deploymentTemplate.json#'
$script:Subscriptiondeployment = 'https://schema.management.azure.com/schemas/2018-05-01/subscriptionDeploymentTemplate.json#'
$script:MGdeployment = 'https://schema.management.azure.com/schemas/2019-08-01/managementGroupDeploymentTemplate.json#'
$script:Tenantdeployment = 'https://schema.management.azure.com/schemas/2019-08-01/tenantDeploymentTemplate.json#'
$script:moduleFolderPaths = $moduleFolderPaths

# For runtime purposes, we cache the compiled template in a hashtable that uses a formatted relative module path as a key
$script:convertedTemplates = @{}

# Shared exception messages
$script:bicepTemplateCompilationFailedException = "Unable to compile the main.bicep template's content. This can happen if there is an error in the template. Please check if you can run the command ``bicep build {0} --stdout | ConvertFrom-Json -AsHashtable``." # -f $templateFilePath
$script:jsonTemplateLoadFailedException = "Unable to load the main.json template's content. This can happen if there is an error in the template. Please check if you can run the command `Get-Content {0} -Raw | ConvertFrom-Json -AsHashtable`." # -f $templateFilePath
$script:templateNotFoundException = 'No template file found in folder [{0}]' # -f $moduleFolderPath

# Import any helper function used in this test script
Import-Module (Join-Path $PSScriptRoot 'helper' 'helper.psm1') -Force

# $script:crossReferencedModuleList = Get-CrossReferencedModuleList

Describe 'File/folder tests' -Tag 'Modules' {

  Context 'General module folder tests' {

    $moduleFolderTestCases = [System.Collections.ArrayList] @()
    foreach ($moduleFolderPath in $moduleFolderPaths) {

      $resourceTypeIdentifier = ($moduleFolderPath -split '[\/|\\]{1}avm[\/|\\]{1}(res|ptn)[\/|\\]{1}')[2] -replace '\\', '/' # avm/res/<provider>/<resourceType>

      $moduleFolderTestCases += @{
        moduleFolderName = $resourceTypeIdentifier
        moduleFolderPath = $moduleFolderPath
        isTopLevelModule = ($resourceTypeIdentifier -split '[\/|\\]').Count -eq 2
      }
    }

    It '[<moduleFolderName>] Module should contain a [` main.bicep `] file.' -TestCases $moduleFolderTestCases {

      param( [string] $moduleFolderPath )

      $hasBicep = Test-Path (Join-Path -Path $moduleFolderPath 'main.bicep')
      $hasBicep | Should -Be $true
    }

    It '[<moduleFolderName>] Module should contain a [` main.json `] file.' -TestCases $moduleFolderTestCases {

      param( [string] $moduleFolderPath )

      $hasARM = Test-Path (Join-Path -Path $moduleFolderPath 'main.json')
      $hasARM | Should -Be $true
    }

    It '[<moduleFolderName>] Module should contain a [` README.md `] file.' -TestCases $moduleFolderTestCases {

      param(
        [string] $moduleFolderPath
      )

      $readMeFilePath = Join-Path -Path $moduleFolderPath 'README.md'
      $pathExisting = Test-Path $readMeFilePath
      $pathExisting | Should -Be $true

      $file = Get-Item -Path $readMeFilePath
      $file.Name | Should -BeExactly 'README.md'
    }

    It '[<moduleFolderName>] Module should contain a [` version.json `] file.' -TestCases ($moduleFolderTestCases | Where-Object { $_.isTopLevelModule }) {

      param (
        [string] $moduleFolderPath
      )

      $pathExisting = Test-Path (Join-Path -Path $moduleFolderPath 'version.json')
      $pathExisting | Should -Be $true
    }
  }

  Context 'tests folder' {

    $folderTestCases = [System.Collections.ArrayList]@()
    foreach ($moduleFolderPath in $moduleFolderPaths) {
      if (Test-Path (Join-Path $moduleFolderPath '.test')) {
        $folderTestCases += @{
          moduleFolderName = $moduleFolderPath.Replace('\', '/').Split('/avm/')[1]
          moduleFolderPath = $moduleFolderPath
          isTopLevelModule = (($moduleFolderPath -split '[\/|\\]avm[\/|\\]')[1] -split '[\/|\\]').Count -eq 3 # (res|ptn)/<provider>/<resourceType>
        }
      }
    }

    It '[<moduleFolderName>] Module should contain a [` tests `] folder.' -TestCases ($moduleFolderTestCases | Where-Object { $_.isTopLevelModule }) {

      param(
        [string] $moduleFolderPath
      )

      $pathExisting = Test-Path (Join-Path -Path $moduleFolderPath 'tests')
      $pathExisting | Should -Be $true
    }

    It '[<moduleFolderName>] Module should contain a [` tests/waf-aligned `] folder.' -TestCases ($moduleFolderTestCases | Where-Object { $_.isTopLevelModule }) {

      param(
        [string] $moduleFolderPath
      )

      $pathExisting = Test-Path (Join-Path -Path $moduleFolderPath 'tests' 'waf-aligned')
      $pathExisting | Should -Be $true
    }

    It '[<moduleFolderName>] Module should contain a [` min `] folder.' -TestCases ($moduleFolderTestCases | Where-Object { $_.isTopLevelModule }) {

      param(
        [string] $moduleFolderPath
      )

      $pathExisting = Test-Path (Join-Path -Path $moduleFolderPath 'tests' 'min')
      $pathExisting | Should -Be $true
    }

    It '[<moduleFolderName>] Folder should contain one or more test files.' -TestCases $folderTestCases {

      param(
        [string] $moduleFolderName,
        [string] $moduleFolderPath
      )

      $moduleTestFilePaths = Get-ModuleTestFileList -ModulePath $moduleFolderPath | ForEach-Object { Join-Path $moduleFolderPath $_ }
      $moduleTestFilePaths.Count | Should -BeGreaterThan 0
    }
  }
}

Describe 'Pipeline tests' -Tag 'Pipeline' {

  $moduleFolderTestCases = [System.Collections.ArrayList] @()
  foreach ($moduleFolderPath in $moduleFolderPaths) {

    $resourceTypeIdentifier = ($moduleFolderPath -split '[\/|\\]{1}avm[\/|\\]{1}(res|ptn)[\/|\\]{1}')[2] -replace '\\', '/' # avm/res/<provider>/<resourceType>

    $moduleFolderTestCases += @{
<<<<<<< HEAD
      moduleFolderName = $moduleFolderPath.Replace('\', '/').Split('/avm/')[1]
      moduleFolderPath = $moduleFolderPath
      isTopLevelModule = $moduleFolderPath.Replace('\', '/').Split('/avm/')[1].Split('/').Count -eq 2 # <provider>/<resourceType>
      # templateReferences = $crossReferencedModuleList[$resourceTypeIdentifier]
=======
      moduleFolderName = $resourceTypeIdentifier
      isTopLevelModule = ($resourceTypeIdentifier -split '[\/|\\]').Count -eq 2
>>>>>>> 0cb4ba35
    }
  }

  It '[<moduleFolderName>] Module should have a GitHub workflow.' -TestCases ($moduleFolderTestCases | Where-Object { $_.isTopLevelModule }) {

    param(
      [string] $moduleFolderName
    )

    $workflowsFolderName = Join-Path $repoRootPath '.github' 'workflows'
    $workflowFileName = Get-PipelineFileName -ResourceIdentifier $moduleFolderName
    $workflowPath = Join-Path $workflowsFolderName $workflowFileName
    Test-Path $workflowPath | Should -Be $true -Because "path [$workflowPath] should exist."
  }
}

Describe 'Module tests' -Tag 'Module' {

  Context 'Readme content tests' -Tag 'Readme' {

    $readmeFileTestCases = [System.Collections.ArrayList] @()

    foreach ($moduleFolderPath in $moduleFolderPaths) {

      # For runtime purposes, we cache the compiled template in a hashtable that uses a formatted relative module path as a key
      $moduleFolderPathKey = $moduleFolderPath.Replace('\', '/').Split('/avm/')[1].Trim('/').Replace('/', '-')
      if (-not ($convertedTemplates.Keys -contains $moduleFolderPathKey)) {
        if (Test-Path (Join-Path $moduleFolderPath 'main.bicep')) {
          $templateFilePath = Join-Path $moduleFolderPath 'main.bicep'
          $templateContent = bicep build $templateFilePath --stdout | ConvertFrom-Json -AsHashtable

          if (-not $templateContent) {
            throw ($bicepTemplateCompilationFailedException -f $templateFilePath)
          }
        }
        elseIf (Test-Path (Join-Path $moduleFolderPath 'main.json')) {
          $templateFilePath = Join-Path $moduleFolderPath 'main.json'
          $templateContent = Get-Content $templateFilePath -Raw | ConvertFrom-Json -AsHashtable

          if (-not $templateContent) {
            throw ($jsonTemplateLoadFailedException -f $templateFilePath)
          }
        }
        else {
          throw ($templateNotFoundException -f $moduleFolderPath)
        }
        $convertedTemplates[$moduleFolderPathKey] = @{
          templateFilePath = $templateFilePath
          templateContent  = $templateContent
        }
      }
      else {
        $templateContent = $convertedTemplates[$moduleFolderPathKey].templateContent
        $templateFilePath = $convertedTemplates[$moduleFolderPathKey].templateFilePath
      }

      $resourceTypeIdentifier = $moduleFolderPath.Replace('\', '/').Split('/avm/')[1]

      $readmeFileTestCases += @{
        moduleFolderName       = $resourceTypeIdentifier
        moduleFolderPath       = $moduleFolderPath
        templateContent        = $templateContent
        templateFilePath       = $templateFilePath
        readMeFilePath         = Join-Path -Path $moduleFolderPath 'README.md'
        readMeContent          = Get-Content (Join-Path -Path $moduleFolderPath 'README.md')
        isTopLevelModule       = $resourceTypeIdentifier.Split('/').Count -eq 2 # <provider>/<resourceType>
        resourceTypeIdentifier = $resourceTypeIdentifier
        # templateReferences     = $crossReferencedModuleList[$resourceTypeIdentifier]
      }
    }

    #   It '[<moduleFolderName>] `Set-ModuleReadMe` script should not apply any updates.' -TestCases $readmeFileTestCases {

    #     param(
    #       [string] $moduleFolderName,
    #       [string] $templateFilePath,
    #       [hashtable] $templateContent,
    #       [string] $readMeFilePath
    #     )

    #     # Get current hash
    #     $fileHashBefore = (Get-FileHash $readMeFilePath).Hash

    #     # Load function
    #     . (Join-Path $repoRootPath 'avm' 'utilities' 'pipelines' 'sharedScripts' 'Set-ModuleReadMe.ps1')

    #     # Apply update with already compiled template content
    #     Set-ModuleReadMe -TemplateFilePath $templateFilePath -TemplateFileContent $templateContent

    #     # Get hash after 'update'
    #     $fileHashAfter = (Get-FileHash $readMeFilePath).Hash

    #     # Compare
    #     $filesAreTheSame = $fileHashBefore -eq $fileHashAfter
    #     if (-not $filesAreTheSame) {
    #       $diffReponse = git diff $readMeFilePath
    #       Write-Warning ($diffReponse | Out-String) -Verbose

    #       # Reset readme file to original state
    #       git checkout HEAD -- $readMeFilePath
    #     }

    #     $mdFormattedDiff = ($diffReponse -join '</br>') -replace '\|', '\|'
    #     $filesAreTheSame | Should -Be $true -Because ('The file hashes before and after applying the `Set-ModuleReadMe` function should be identical and should not have diff </br><pre>{0}</pre>. Please re-run the script for this module''s template.' -f $mdFormattedDiff)
    #   }
    # }

    Context 'Compiled ARM template tests' -Tag 'ARM' {

      $armTemplateTestCases = [System.Collections.ArrayList] @()

      foreach ($moduleFolderPath in $moduleFolderPaths) {

        # Skipping folders without a [main.bicep] template
        $templateFilePath = Join-Path $moduleFolderPath 'main.bicep'
        if (-not (Test-Path $templateFilePath)) {
          continue
        }

        $resourceTypeIdentifier = $moduleFolderPath.Replace('\', '/').Split('/avm/')[1]

        $armTemplateTestCases += @{
          moduleFolderName = $resourceTypeIdentifier
          moduleFolderPath = $moduleFolderPath
          templateFilePath = $templateFilePath
        }
      }

      It '[<moduleFolderName>] Compiled ARM template should be latest.' -TestCases $armTemplateTestCases {

        param(
          [string] $moduleFolderName,
          [string] $moduleFolderPath,
          [string] $templateFilePath
        )

        $armTemplatePath = Join-Path $moduleFolderPath 'main.json'

        # Current json
        if (-not (Test-Path $armTemplatePath)) {
          throw "[main.json] file for module [$moduleFolderName] is missing."
        }

        $originalJson = Remove-JSONMetadata -TemplateObject (Get-Content $armTemplatePath -Raw | ConvertFrom-Json -Depth 99 -AsHashtable)
        $originalJson = ConvertTo-OrderedHashtable -JSONInputObject (ConvertTo-Json $originalJson -Depth 99)

        # Recompile json
        $null = Remove-Item -Path $armTemplatePath -Force
        bicep build $templateFilePath

        $newJson = Remove-JSONMetadata -TemplateObject (Get-Content $armTemplatePath -Raw | ConvertFrom-Json -Depth 99 -AsHashtable)
        $newJson = ConvertTo-OrderedHashtable -JSONInputObject (ConvertTo-Json $newJson -Depth 99)

        # compare
            (ConvertTo-Json $originalJson -Depth 99) | Should -Be (ConvertTo-Json $newJson -Depth 99) -Because "the [$moduleFolderName] [main.json] should be based on the latest [main.bicep] file. Please run [` bicep build >bicepFilePath< `] using the latest Bicep CLI version."

        # Reset template file to original state
        git checkout HEAD -- $armTemplatePath
      }
    }

    Context 'General template tests' -Tag 'Template' {

      $deploymentFolderTestCases = [System.Collections.ArrayList] @()
      foreach ($moduleFolderPath in $moduleFolderPaths) {

        # For runtime purposes, we cache the compiled template in a hashtable that uses a formatted relative module path as a key
        $moduleFolderPathKey = $moduleFolderPath.Replace('\', '/').Split('/avm/')[1].Trim('/').Replace('/', '-')
        if (-not ($convertedTemplates.Keys -contains $moduleFolderPathKey)) {
          if (Test-Path (Join-Path $moduleFolderPath 'main.bicep')) {
            $templateFilePath = Join-Path $moduleFolderPath 'main.bicep'
            $templateContent = bicep build $templateFilePath --stdout | ConvertFrom-Json -AsHashtable

            if (-not $templateContent) {
              throw ($bicepTemplateCompilationFailedException -f $templateFilePath)
            }
          }
          elseIf (Test-Path (Join-Path $moduleFolderPath 'main.json')) {
            $templateFilePath = Join-Path $moduleFolderPath 'main.json'
            $templateContent = Get-Content $templateFilePath -Raw | ConvertFrom-Json -AsHashtable

            if (-not $templateContent) {
              throw ($jsonTemplateLoadFailedException -f $templateFilePath)
            }
          }
          else {
            throw ($templateNotFoundException -f $moduleFolderPath)
          }
          $convertedTemplates[$moduleFolderPathKey] = @{
            templateFilePath = $templateFilePath
            templateContent  = $templateContent
          }
        }
        else {
          $templateContent = $convertedTemplates[$moduleFolderPathKey].templateContent
          $templateFilePath = $convertedTemplates[$moduleFolderPathKey].templateFilePath
        }

        # Parameter file test cases
        $testFileTestCases = @()
        $templateFile_Parameters = $templateContent.parameters
        $TemplateFile_AllParameterNames = $templateFile_Parameters.Keys | Sort-Object
        $TemplateFile_RequiredParametersNames = ($templateFile_Parameters.Keys | Where-Object { -not $templateFile_Parameters[$_].ContainsKey('defaultValue') }) | Sort-Object

        if (Test-Path (Join-Path $moduleFolderPath '.test')) {

          # Can be removed after full migration to bicep test files
          $moduleTestFilePaths = Get-ModuleTestFileList -ModulePath $moduleFolderPath | ForEach-Object { Join-Path $moduleFolderPath $_ }

          foreach ($moduleTestFilePath in $moduleTestFilePaths) {
            if ((Split-Path $moduleTestFilePath -Extension) -eq '.json') {

              $rawContentHashtable = (Get-Content $moduleTestFilePath) | ConvertFrom-Json -AsHashtable

              # Skipping any file that is not actually a ARM-JSON parameter file
              $isParameterFile = $rawContentHashtable.'$schema' -like '*deploymentParameters*'
              if (-not $isParameterFile) {
                continue
              }

              $deploymentTestFile_AllParameterNames = $rawContentHashtable.parameters.Keys | Sort-Object
            }
            else {
              $deploymentFileContent = bicep build $moduleTestFilePath --stdout | ConvertFrom-Json -AsHashtable
              $deploymentTestFile_AllParameterNames = $deploymentFileContent.resources[-1].properties.parameters.Keys | Sort-Object # The last resource should be the test
            }
            $testFileTestCases += @{
              testFile_Path                        = $moduleTestFilePath
              testFile_Name                        = Split-Path $moduleTestFilePath -Leaf
              testFile_AllParameterNames           = $deploymentTestFile_AllParameterNames
              templateFile_AllParameterNames       = $TemplateFile_AllParameterNames
              templateFile_RequiredParametersNames = $TemplateFile_RequiredParametersNames
              tokenConfiguration                   = $tokenConfiguration
            }
          }
        }

        # Test file setup
        $deploymentFolderTestCases += @{
          moduleFolderName  = $moduleFolderPath.Replace('\', '/').Split('/avm/')[1]
          templateContent   = $templateContent
          templateFilePath  = $templateFilePath
          testFileTestCases = $testFileTestCases
        }
      }

      It '[<moduleFolderName>] The template file should not be empty.' -TestCases $deploymentFolderTestCases {

        param(
          [string] $moduleFolderName,
          [hashtable] $templateContent
        )
        $templateContent | Should -Not -BeNullOrEmpty
      }

      It '[<moduleFolderName>] Template schema version should be the latest.' -TestCases $deploymentFolderTestCases {
        # the actual value changes depending on the scope of the template (RG, subscription, MG, tenant) !!
        # https://learn.microsoft.com/en-us/azure/azure-resource-manager/templates/template-syntax
        param(
          [string] $moduleFolderName,
          [hashtable] $templateContent
        )

        $Schemaverion = $templateContent.'$schema'
        $SchemaArray = @()
        if ($Schemaverion -eq $RGdeployment) {
          $SchemaOutput = $true
        }
        elseIf ($Schemaverion -eq $Subscriptiondeployment) {
          $SchemaOutput = $true
        }
        elseIf ($Schemaverion -eq $MGdeployment) {
          $SchemaOutput = $true
        }
        elseIf ($Schemaverion -eq $Tenantdeployment) {
          $SchemaOutput = $true
        }
        else {
          $SchemaOutput = $false
        }
        $SchemaArray += $SchemaOutput
        $SchemaArray | Should -Not -Contain $false
      }

      It '[<moduleFolderName>] Template schema should use HTTPS reference.' -TestCases $deploymentFolderTestCases {

        param(
          [string] $moduleFolderName,
          [hashtable] $templateContent
        )
        $Schemaverion = $templateContent.'$schema'
            ($Schemaverion.Substring(0, 5) -eq 'https') | Should -Be $true
      }

      It '[<moduleFolderName>] The template file should contain required elements [schema], [contentVersion], [resources].' -TestCases $deploymentFolderTestCases {

        param(
          [string] $moduleFolderName,
          [hashtable] $templateContent
        )
        $templateContent.Keys | Should -Contain '$schema'
        $templateContent.Keys | Should -Contain 'contentVersion'
        $templateContent.Keys | Should -Contain 'resources'
      }

      # TODO: Should be null, not empty
      It '[<moduleFolderName>] If delete lock is implemented, the template should have a lock parameter with an empty default value.' -TestCases $deploymentFolderTestCases {

        param(
          [string] $moduleFolderName,
          [hashtable] $templateContent
        )
        if ($lock = $templateContent.parameters.lock) {
          $lock.Keys | Should -Contain 'defaultValue'
          $lock.defaultValue | Should -Be ''
        }
      }

      It '[<moduleFolderName>] Parameter names should be camel-cased (no dashes or underscores and must start with lower-case letter).' -TestCases $deploymentFolderTestCases {

        param(
          [string] $moduleFolderName,
          [hashtable] $templateContent
        )

        if (-not $templateContent.parameters) {
          Set-ItResult -Skipped -Because 'the module template has no parameters.'
          return
        }

        $CamelCasingFlag = @()
        $Parameter = $templateContent.parameters.Keys
        foreach ($Param in $Parameter) {
          if ($Param.substring(0, 1) -cnotmatch '[a-z]' -or $Param -match '-' -or $Param -match '_') {
            $CamelCasingFlag += $false
          }
          else {
            $CamelCasingFlag += $true
          }
        }
        $CamelCasingFlag | Should -Not -Contain $false
      }

      It '[<moduleFolderName>] Variable names should be camel-cased (no dashes or underscores and must start with lower-case letter).' -TestCases $deploymentFolderTestCases {

        param(
          [string] $moduleFolderName,
          [hashtable] $templateContent
        )

        if (-not $templateContent.variables) {
          Set-ItResult -Skipped -Because 'the module template has no variables.'
          return
        }

        $CamelCasingFlag = @()
        $Variable = $templateContent.variables.Keys

        foreach ($Variab in $Variable) {
          if ($Variab.substring(0, 1) -cnotmatch '[a-z]' -or $Variab -match '-') {
            $CamelCasingFlag += $false
          }
          else {
            $CamelCasingFlag += $true
          }
        }
        $CamelCasingFlag | Should -Not -Contain $false
      }

      It '[<moduleFolderName>] Output names should be camel-cased (no dashes or underscores and must start with lower-case letter).' -TestCases $deploymentFolderTestCases {

        param(
          [string] $moduleFolderName,
          [hashtable] $templateContent
        )
        $CamelCasingFlag = @()
        $Outputs = $templateContent.outputs.Keys

        foreach ($Output in $Outputs) {
          if ($Output.substring(0, 1) -cnotmatch '[a-z]' -or $Output -match '-' -or $Output -match '_') {
            $CamelCasingFlag += $false
          }
          else {
            $CamelCasingFlag += $true
          }
        }
        $CamelCasingFlag | Should -Not -Contain $false
      }

      It '[<moduleFolderName>] Telemetry deployment should be present in the template.' -TestCases $deploymentFolderTestCases {

        param(
          [string] $moduleFolderName,
          [hashtable] $templateContent
        )
        $enableDefaultTelemetryFlag = @()
        $Schemaverion = $templateContent.'$schema'
        if ((($Schemaverion.Split('/')[5]).Split('.')[0]) -eq (($RGdeployment.Split('/')[5]).Split('.')[0])) {
          if (($templateContent.resources.type -ccontains 'Microsoft.Resources/deployments' -and $templateContent.resources.condition -like "*[parameters('enableDefaultTelemetry')]*") -or ($templateContent.resources.resources.type -ccontains 'Microsoft.Resources/deployments' -and $templateContent.resources.resources.condition -like "*[parameters('enableDefaultTelemetry')]*")) {
            $enableDefaultTelemetryFlag += $true
          }
          else {
            $enableDefaultTelemetryFlag += $false
          }
        }
        $enableDefaultTelemetryFlag | Should -Not -Contain $false
      }

      It '[<moduleFolderName>] The Location should be defined as a parameter, with the default value of [resourceGroup().Location] or global for ResourceGroup deployment scope.' -TestCases $deploymentFolderTestCases {

        param(
          [string] $moduleFolderName,
          [hashtable] $templateContent
        )
        $LocationFlag = $true
        $Schemaverion = $templateContent.'$schema'
        if ((($Schemaverion.Split('/')[5]).Split('.')[0]) -eq (($RGdeployment.Split('/')[5]).Split('.')[0])) {
          $Locationparamoutputvalue = $templateContent.parameters.location.defaultValue
          $Locationparamoutput = $templateContent.parameters.Keys
          if ($Locationparamoutput -contains 'Location') {
            if ($Locationparamoutputvalue -eq '[resourceGroup().Location]' -or $Locationparamoutputvalue -eq 'global') {
              $LocationFlag = $true
            }
            else {

              $LocationFlag = $false
            }
            $LocationFlag | Should -Contain $true
          }
        }
      }

      # ? remove ? or update specs
      It '[<moduleFolderName>] Location output should be returned for resources that use it.' -TestCases $deploymentFolderTestCases {

        param(
          [string] $moduleFolderName,
          [hashtable] $templateContent,
          [string] $templateFilePath
        )

        $outputs = $templateContent.outputs

        $primaryResourceType = (Split-Path $TemplateFilePath -Parent).Replace('\', '/').split('/avm/')[1]
        $primaryResourceTypeResource = $templateContent.resources | Where-Object { $_.type -eq $primaryResourceType }

        if ($primaryResourceTypeResource.keys -contains 'location' -and $primaryResourceTypeResource.location -ne 'global') {
          # If the main resource has a location property, an output should be returned too
          $outputs.keys | Should -Contain 'location'

          # It should further reference the location property of the primary resource and not e.g. the location input parameter
          $outputs.location.value | Should -Match $primaryResourceType
        }
      }

      # ? remove ? or update specs
      It '[<moduleFolderName>] Resource Group output should exist for resources that are deployed into a resource group scope.' -TestCases $deploymentFolderTestCases {

        param(
          [string] $moduleFolderName,
          [hashtable] $templateContent,
          [string] $templateFilePath
        )

        $outputs = $templateContent.outputs.Keys
        $deploymentScope = Get-ScopeOfTemplateFile -TemplateFilePath $templateFilePath

        if ($deploymentScope -eq 'resourceGroup') {
          $outputs | Should -Contain 'resourceGroupName'
        }
      }

      It '[<moduleFolderName>] Resource name output should exist.' -TestCases $deploymentFolderTestCases {

        param(
          [string] $moduleFolderName,
          [hashtable] $templateContent,
          $templateFilePath
        )

        # check if module contains a 'primary' resource we could draw a name from
        $moduleResourceType = (Split-Path (($templateFilePath -replace '\\', '/') -split '/avm/')[1] -Parent) -replace '\\', '/'
        if ($templateContent.resources.type -notcontains $moduleResourceType) {
          Set-ItResult -Skipped -Because 'the module template has no primary resource to fetch a name from.'
          return
        }

        # Otherwise test for standard outputs
        $outputs = $templateContent.outputs.Keys
        $outputs | Should -Contain 'name'
      }

      It '[<moduleFolderName>] Resource ID output should exist.' -TestCases $deploymentFolderTestCases {

        param(
          [string] $moduleFolderName,
          [hashtable] $templateContent,
          $templateFilePath
        )

        # check if module contains a 'primary' resource we could draw a name from
        $moduleResourceType = (Split-Path (($templateFilePath -replace '\\', '/') -split '/avm/')[1] -Parent) -replace '\\', '/'
        if ($templateContent.resources.type -notcontains $moduleResourceType) {
          Set-ItResult -Skipped -Because 'the module template has no primary resource to fetch a resource ID from.'
          return
        }

        # Otherwise test for standard outputs
        $outputs = $templateContent.outputs.Keys
        $outputs | Should -Contain 'resourceId'
      }

      # TODO: Add princial id requirement test

      It "[<moduleFolderName>] Each parameters' description should start with a one word category starting with a capital letter, followed by a dot, a space and the actual description text ending with a dot." -TestCases $deploymentFolderTestCases {

        param(
          [string] $moduleFolderName,
          [hashtable] $templateContent
        )

        if (-not $templateContent.parameters) {
          Set-ItResult -Skipped -Because 'the module template has no parameters.'
          return
        }

        $incorrectParameters = @()
        $templateParameters = $templateContent.parameters.Keys
        foreach ($parameter in $templateParameters) {
          $data = ($templateContent.parameters.$parameter.metadata).description
          if ($data -notmatch '(?s)^[A-Z][a-zA-Z]+\. .+\.$') {
            $incorrectParameters += $parameter
          }
        }
        $incorrectParameters | Should -BeNullOrEmpty
      }

      # TODO: Update specs with note
      It "[<moduleFolderName>] Conditional parameters' description should contain 'Required if' followed by the condition making the parameter required." -TestCases $deploymentFolderTestCases {

        param(
          [string] $moduleFolderName,
          [hashtable] $templateContent
        )

        if (-not $templateContent.parameters) {
          Set-ItResult -Skipped -Because 'the module template has no parameters.'
          return
        }

        $incorrectParameters = @()
        $templateParameters = $templateContent.parameters.Keys
        foreach ($parameter in $templateParameters) {
          $data = ($templateContent.parameters.$parameter.metadata).description
          switch -regex ($data) {
            '^Conditional. .*' {
              if ($data -notmatch '.*\. Required if .*') {
                $incorrectParameters += $parameter
              }
            }
          }
        }
        $incorrectParameters | Should -BeNullOrEmpty
      }

      It "[<moduleFolderName>] outputs' description should start with a capital letter and contain text ending with a dot." -TestCases $deploymentFolderTestCases {

        param(
          [string] $moduleFolderName,
          [hashtable] $templateContent
        )

        if (-not $templateContent.outputs) {
          Set-ItResult -Skipped -Because 'the module template has no outputs.'
          return
        }

        $incorrectOutputs = @()
        $templateOutputs = $templateContent.outputs.Keys
        foreach ($output in $templateOutputs) {
          $data = ($templateContent.outputs.$output.metadata).description
          if ($data -notmatch '(?s)^[A-Z].+\.$') {
            $incorrectOutputs += $output
          }
        }
        $incorrectOutputs | Should -BeNullOrEmpty
      }

      # Update to work with nullable parameters
      It '[<moduleFolderName>] All non-required parameters in template file should not have description that start with "Required.".' -TestCases $deploymentFolderTestCases {
        param (
          [hashtable[]] $testFileTestCases,
          [hashtable] $templateContent
        )

        foreach ($parameterFileTestCase in $testFileTestCases) {
          $templateFile_RequiredParametersNames = $parameterFileTestCase.templateFile_RequiredParametersNames
          $templateFile_AllParameterNames = $parameterFileTestCase.templateFile_AllParameterNames
          $nonRequiredParameterNames = $templateFile_AllParameterNames | Where-Object { $_ -notin $templateFile_RequiredParametersNames }

          $incorrectParameters = $nonRequiredParameterNames | Where-Object { ($templateContent.parameters[$_].defaultValue) -and ($templateContent.parameters[$_].metadata.description -like 'Required. *') }
          $incorrectParameters.Count | Should -Be 0 -Because ('all non-required parameters in the template file should not have a description that starts with "Required.". Found incorrect items: [{0}].' -f ($incorrectParameters -join ', '))
        }
      }
    }

    Context 'Metadata content tests' -Tag 'Metadata' {

      ####################
      ##   Test Cases   ##
      ####################
      $metadataFileTestCases = [System.Collections.ArrayList] @()

      foreach ($moduleFolderPath in $moduleFolderPaths) {

        $moduleFolderName = $moduleFolderPath.Replace('\', '/').Split('/avm/')[1]

        # For runtime purposes, we cache the compiled template in a hashtable that uses a formatted relative module path as a key
        $moduleFolderPathKey = $moduleFolderPath.Replace('\', '/').Split('/avm/')[1].Trim('/').Replace('/', '-')
        if (-not ($convertedTemplates.Keys -contains $moduleFolderPathKey)) {
          if (Test-Path (Join-Path $moduleFolderPath 'main.bicep')) {
            $templateFilePath = Join-Path $moduleFolderPath 'main.bicep'
            $templateContent = bicep build $templateFilePath --stdout | ConvertFrom-Json -AsHashtable

            if (-not $templateContent) {
              throw ($bicepTemplateCompilationFailedException -f $templateFilePath)
            }
          }
          elseIf (Test-Path (Join-Path $moduleFolderPath 'main.json')) {
            $templateFilePath = Join-Path $moduleFolderPath 'main.json'
            $templateContent = Get-Content $templateFilePath -Raw | ConvertFrom-Json -AsHashtable

            if (-not $templateContent) {
              throw ($jsonTemplateLoadFailedException -f $templateFilePath)
            }
          }
          else {
            throw ($templateNotFoundException -f $moduleFolderPath)
          }
          $convertedTemplates[$moduleFolderPathKey] = @{
            templateContent = $templateContent
          }
        }
        else {
          $templateContent = $convertedTemplates[$moduleFolderPathKey].templateContent
        }

        $metadataFileTestCases += @{
          moduleFolderName    = $resourceTypeIdentifier
          templateFileContent = $templateContent
        }
      }

      ###############
      ##   Tests   ##
      ###############
      It '[<moduleFolderName>] template file should have a module name specified.' -TestCases $metadataFileTestCases {

        param(
          [string] $moduleFolderName,
          [hashtable] $templateFileContent
        )

        $templateFileContent.metadata.name | Should -Not -BeNullOrEmpty
      }

      It '[<moduleFolderName>] template file should have a module description specified.' -TestCases $metadataFileTestCases {

        param(
          [string] $moduleFolderName,
          [hashtable] $templateFileContent
        )

        $templateFileContent.metadata.description | Should -Not -BeNullOrEmpty
      }

      # TODO: Add test for module owner
    }
  }
}

Describe 'Test file tests' -Tag 'TestTemplate' {

  Context 'General test file' {

    $deploymentTestFileTestCases = @()

    foreach ($moduleFolderPath in $moduleFolderPaths) {
      if (Test-Path (Join-Path $moduleFolderPath '.test')) {
        $testFilePaths = Get-ModuleTestFileList -ModulePath $moduleFolderPath | ForEach-Object { Join-Path $moduleFolderPath $_ }
        foreach ($testFilePath in $testFilePaths) {
          $testFileContent = Get-Content $testFilePath

          if ((Split-Path $testFilePath -Extension) -eq '.json') {
            # Skip any classic parameter files
            $contentHashtable = $testFileContent | ConvertFrom-Json -Depth 99
            $isParameterFile = $contentHashtable.'$schema' -like '*deploymentParameters*'
            if ($isParameterFile) {
              continue
            }
          }

          $deploymentTestFileTestCases += @{
            testFilePath     = $testFilePath
            testFileContent  = $testFileContent
            moduleFolderName = $moduleFolderPath.Replace('\', '/').Split('/avm/')[1]
          }
        }
      }
    }

    It "[<moduleFolderName>] Bicep test deployment files should invoke test like [`module testDeployment '../.*main.bicep' = {`]" -TestCases ($deploymentTestFileTestCases | Where-Object { (Split-Path $_.testFilePath -Extension) -eq '.bicep' }) {

      param(
        [object[]] $testFileContent
      )

      $testIndex = ($testFileContent | Select-String ("^module testDeployment '..\/.*main.bicep' = {$") | ForEach-Object { $_.LineNumber - 1 })[0]

      $testIndex -ne -1 | Should -Be $true -Because 'the module test invocation should be in the expected format to allow identification.'
    }

    It '[<moduleFolderName>] Bicep test deployment name should contain [`-test-`].' -TestCases ($deploymentTestFileTestCases | Where-Object { (Split-Path $_.testFilePath -Extension) -eq '.bicep' }) {

      param(
        [object[]] $testFileContent
      )

      $expectedNameFormat = ($testFileContent | Out-String) -match '\s*name:.+-test-.+\s*'

      $expectedNameFormat | Should -Be $true -Because 'the handle ''-test-'' should be part of the module test invocation''s resource name to allow identification.'
    }

    It '[<moduleFolderName>] Bicep test deployment should have parameter [`serviceShort`].' -TestCases ($deploymentTestFileTestCases | Where-Object { (Split-Path $_.testFilePath -Extension) -eq '.bicep' }) {

      param(
        [object[]] $testFileContent
      )

      $hasExpectedParam = ($testFileContent | Out-String) -match '\s*param\s+serviceShort\s+string\s*'

      $hasExpectedParam | Should -Be $true
    }
  }
}

# Describe 'API version tests' -Tag 'ApiCheck' {

#     $testCases = @()
#     $apiSpecsFilePath = Join-Path $repoRootPath 'utilities' 'src' 'apiSpecsList.json'

#     if (-not (Test-Path $apiSpecsFilePath)) {
#         Write-Verbose "Skipping API tests as no API version are available in path [$apiSpecsFilePath]"
#         return
#     }

#     $ApiVersions = Get-Content -Path $apiSpecsFilePath -Raw | ConvertFrom-Json
#     foreach ($moduleFolderPath in $moduleFolderPaths) {

#         $moduleFolderName = $moduleFolderPath.Replace('\', '/').Split('/avm/')[1]

#         # For runtime purposes, we cache the compiled template in a hashtable that uses a formatted relative module path as a key
#         $moduleFolderPathKey = $moduleFolderPath.Replace('\', '/').Split('/avm/')[1].Trim('/').Replace('/', '-')
#         if (-not ($convertedTemplates.Keys -contains $moduleFolderPathKey)) {
#             if (Test-Path (Join-Path $moduleFolderPath 'main.bicep')) {
#                 $templateFilePath = Join-Path $moduleFolderPath 'main.bicep'
#                 $templateContent = bicep build $templateFilePath --stdout | ConvertFrom-Json -AsHashtable

#                 if (-not $templateContent) {
#                     throw ($bicepTemplateCompilationFailedException -f $templateFilePath)
#                 }
#             } elseIf (Test-Path (Join-Path $moduleFolderPath 'main.json')) {
#                 $templateFilePath = Join-Path $moduleFolderPath 'main.json'
#                 $templateContent = Get-Content $templateFilePath -Raw | ConvertFrom-Json -AsHashtable

#                 if (-not $templateContent) {
#                     throw ($jsonTemplateLoadFailedException -f $templateFilePath)
#                 }
#             } else {
#                 throw ($templateNotFoundException -f $moduleFolderPath)
#             }
#             $convertedTemplates[$moduleFolderPathKey] = @{
#                 templateFilePath = $templateFilePath
#                 templateContent  = $templateContent
#             }
#         } else {
#             $templateContent = $convertedTemplates[$moduleFolderPathKey].templateContent
#             $templateFilePath = $convertedTemplates[$moduleFolderPathKey].templateFilePath
#         }

#         $nestedResources = Get-NestedResourceList -TemplateFileContent $templateContent | Where-Object {
#             $_.type -notin @('Microsoft.Resources/deployments') -and $_
#         } | Select-Object 'Type', 'ApiVersion' -Unique | Sort-Object Type

#         foreach ($resource in $nestedResources) {

#             switch ($resource.type) {
#                 { $PSItem -like '*diagnosticsettings*' } {
#                     $testCases += @{
#                         moduleName                     = $moduleFolderName
#                         resourceType                   = 'diagnosticsettings'
#                         ProviderNamespace              = 'Microsoft.Insights'
#                         TargetApi                      = $resource.ApiVersion
#                         AvailableApiVersions           = $ApiVersions
#                         AllowPreviewVersionsInAPITests = $AllowPreviewVersionsInAPITests
#                     }
#                     break
#                 }
#                 { $PSItem -like '*locks' } {
#                     $testCases += @{
#                         moduleName                     = $moduleFolderName
#                         resourceType                   = 'locks'
#                         ProviderNamespace              = 'Microsoft.Authorization'
#                         TargetApi                      = $resource.ApiVersion
#                         AvailableApiVersions           = $ApiVersions
#                         AllowPreviewVersionsInAPITests = $AllowPreviewVersionsInAPITests
#                     }
#                     break
#                 }
#                 { $PSItem -like '*roleAssignments' } {
#                     $testCases += @{
#                         moduleName                     = $moduleFolderName
#                         resourceType                   = 'roleassignments'
#                         ProviderNamespace              = 'Microsoft.Authorization'
#                         TargetApi                      = $resource.ApiVersion
#                         AvailableApiVersions           = $ApiVersions
#                         AllowPreviewVersionsInAPITests = $AllowPreviewVersionsInAPITests
#                     }
#                     break
#                 }
#                 { $PSItem -like '*privateEndpoints' -and ($PSItem -notlike '*managedPrivateEndpoints') } {
#                     $testCases += @{
#                         moduleName                     = $moduleFolderName
#                         resourceType                   = 'privateEndpoints'
#                         ProviderNamespace              = 'Microsoft.Network'
#                         TargetApi                      = $resource.ApiVersion
#                         AvailableApiVersions           = $ApiVersions
#                         AllowPreviewVersionsInAPITests = $AllowPreviewVersionsInAPITests
#                     }
#                     break
#                 }
#                 Default {
#                     $ProviderNamespace, $rest = $resource.Type.Split('/')
#                     $testCases += @{
#                         moduleName                     = $moduleFolderName
#                         resourceType                   = $rest -join '/'
#                         ProviderNamespace              = $ProviderNamespace
#                         TargetApi                      = $resource.ApiVersion
#                         AvailableApiVersions           = $ApiVersions
#                         AllowPreviewVersionsInAPITests = $AllowPreviewVersionsInAPITests
#                     }
#                     break
#                 }
#             }
#         }
#     }

#     It 'In [<moduleName>] used resource type [<ResourceType>] should use one of the recent API version(s). Currently using [<TargetApi>].' -TestCases $TestCases {

#         param(
#             [string] $moduleName,
#             [string] $ResourceType,
#             [string] $TargetApi,
#             [string] $ProviderNamespace,
#             [PSCustomObject] $AvailableApiVersions,
#             [bool] $AllowPreviewVersionsInAPITests
#         )

#         if (-not (($AvailableApiVersions | Get-Member -Type NoteProperty).Name -contains $ProviderNamespace)) {
#             Write-Warning "[API Test] The Provider Namespace [$ProviderNamespace] is missing in your Azure API versions file. Please consider updating it and if it is still missing to open an issue in the 'AzureAPICrawler' PowerShell module's GitHub repository."
#             Set-ItResult -Skipped -Because "The Azure API version file is missing the Provider Namespace [$ProviderNamespace]."
#             return
#         }
#         if (-not (($AvailableApiVersions.$ProviderNamespace | Get-Member -Type NoteProperty).Name -contains $ResourceType)) {
#             Write-Warning "[API Test] The Provider Namespace [$ProviderNamespace] is missing the Resource Type [$ResourceType] in your API versions file. Please consider updating it and if it is still missing to open an issue in the 'AzureAPICrawler' PowerShell module's GitHub repository."
#             Set-ItResult -Skipped -Because "The Azure API version file is missing the Resource Type [$ResourceType] for Provider Namespace [$ProviderNamespace]."
#             return
#         }

#         $resourceTypeApiVersions = $AvailableApiVersions.$ProviderNamespace.$ResourceType

#         if (-not $resourceTypeApiVersions) {
#             Write-Warning ('[API Test] We are currently unable to determine the available API versions for resource type [{0}/{1}].' -f $ProviderNamespace, $resourceType)
#             continue
#         }

#         $approvedApiVersions = @()
#         if ($AllowPreviewVersionsInAPITests) {
#             # We allow the latest 5 including previews (in case somebody wants to use preview), or the latest 3 non-preview
#             $approvedApiVersions += $resourceTypeApiVersions | Select-Object -Last 5
#             $approvedApiVersions += $resourceTypeApiVersions | Where-Object { $_ -notlike '*-preview' } | Select-Object -Last 5
#         } else {
#             # We allow the latest 5 non-preview preview
#             $approvedApiVersions += $resourceTypeApiVersions | Where-Object { $_ -notlike '*-preview' } | Select-Object -Last 5
#         }

#         $approvedApiVersions = $approvedApiVersions | Sort-Object -Unique -Descending
#         $approvedApiVersions | Should -Contain $TargetApi

#         # Provide a warning if an API version is second to next to expire.
#         if ($approvedApiVersions -contains $TargetApi) {
#             $indexOfVersion = $approvedApiVersions.IndexOf($TargetApi)

#             # Example
#             # Available versions:
#             #
#             # 2017-08-01-beta
#             # 2017-08-01        < $TargetApi (Index = 1)
#             # 2017-07-14
#             # 2016-05-16

#             if ($indexOfVersion -gt ($approvedApiVersions.Count - 2)) {
#                 $newerAPIVersions = $approvedApiVersions[0..($indexOfVersion - 1)]
#                 Write-Warning ("The used API version [$TargetApi] for Resource Type [$ProviderNamespace/$ResourceType] will soon expire. Please consider updating it. Consider using one of the newer API versions [{0}]" -f ($newerAPIVersions -join ', '))
#             }
#         }
#     }
# }<|MERGE_RESOLUTION|>--- conflicted
+++ resolved
@@ -160,15 +160,8 @@
     $resourceTypeIdentifier = ($moduleFolderPath -split '[\/|\\]{1}avm[\/|\\]{1}(res|ptn)[\/|\\]{1}')[2] -replace '\\', '/' # avm/res/<provider>/<resourceType>
 
     $moduleFolderTestCases += @{
-<<<<<<< HEAD
-      moduleFolderName = $moduleFolderPath.Replace('\', '/').Split('/avm/')[1]
-      moduleFolderPath = $moduleFolderPath
-      isTopLevelModule = $moduleFolderPath.Replace('\', '/').Split('/avm/')[1].Split('/').Count -eq 2 # <provider>/<resourceType>
-      # templateReferences = $crossReferencedModuleList[$resourceTypeIdentifier]
-=======
       moduleFolderName = $resourceTypeIdentifier
       isTopLevelModule = ($resourceTypeIdentifier -split '[\/|\\]').Count -eq 2
->>>>>>> 0cb4ba35
     }
   }
 
