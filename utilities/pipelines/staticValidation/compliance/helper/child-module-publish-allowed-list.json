--- conflicted
+++ resolved
@@ -1,12 +1,9 @@
 {
   "allowed-child-modules": [
-    "avm/res/network/virtual-network/subnet",
-<<<<<<< HEAD
-    "avm/res/storage/storage-account/blob-service/container"
-=======
     "avm/res/authorization/role-assignment/mg-scope",
     "avm/res/authorization/role-assignment/sub-scope",
-    "avm/res/authorization/role-assignment/rg-scope"
->>>>>>> 8602b7b6
+    "avm/res/authorization/role-assignment/rg-scope",
+    "avm/res/storage/storage-account/blob-service/container",
+    "avm/res/network/virtual-network/subnet"
   ]
 }