--- conflicted
+++ resolved
@@ -56,11 +56,7 @@
         $null = $dict.TryAdd($_, $templateHashTable)
     }
 
-<<<<<<< HEAD
-    # get list of child modules allowed for publishing
-=======
     # Getting the list of child modules allowed for publishing
->>>>>>> 6e25e569
     $childModuleAllowedList = @()
     $childModuleAllowedListRelativePath = Join-Path 'utilities' 'pipelines' 'staticValidation' 'compliance' 'helper' 'child-module-publish-allowed-list.json'
     $childModuleAllowedListPath = Join-Path $repoRootPath $childModuleAllowedListRelativePath
@@ -68,10 +64,7 @@
         $childModuleAllowedList = (Get-Content -Path $childModuleAllowedListPath | ConvertFrom-Json).'allowed-child-modules'
     } else {
         Write-Warning "The child modules allowed list file [$childModuleAllowedListPath] does not exist."
-<<<<<<< HEAD
-=======
         $childModuleAllowedList = @()
->>>>>>> 6e25e569
     }
 }
 Describe 'File/folder tests' -Tag 'Modules' {
@@ -137,13 +130,8 @@
             $versionFileContent.version | Should -Match '^[0-9]+\.[0-9]+$' -Because 'only the major.minor version may be specified in the version.json file.'
         }
 
-<<<<<<< HEAD
-        # (Pilot for child module publishing) only a subset of child modules is allowed to have a version.json file
-        It '[<moduleFolderName>] child module should not contain a [` version.json `] file.' -TestCases ($moduleFolderTestCases | Where-Object { -Not $_.isTopLevelModule }) {
-=======
         # (Pilot for child module publishing) Only a subset of child modules is allowed to have a version.json file
         It '[<moduleFolderName>] child module should not contain a [` version.json `] file unless explicitly allowed for publishing.' -TestCases ($moduleFolderTestCases | Where-Object { -Not $_.isTopLevelModule }) {
->>>>>>> 6e25e569
 
             param (
                 [string] $moduleFolderPath,
@@ -158,13 +146,9 @@
             }
 
             $pathExisting = Test-Path (Join-Path -Path $moduleFolderPath 'version.json')
-<<<<<<< HEAD
-            $pathExisting | Should -Be $false -Because "only the child modules listed in the [./$childModuleAllowedListRelativePath] list may have a version.json file."
-=======
             if ($pathExisting) {
                 $childModuleAllowedList | Should -Contain $moduleFullName -Because "only the child modules listed in the [./$childModuleAllowedListRelativePath] list may have a version.json file."
             }
->>>>>>> 6e25e569
         }
 
         # If the child modules version has been increased, the main modules version should be increased as well
